--- conflicted
+++ resolved
@@ -41,7 +41,6 @@
 import torch
 import typer
 import yaml
-<<<<<<< HEAD
 
 try:
     from meeteval.io.seglst import SegLST, SegLstSegment
@@ -51,9 +50,6 @@
         "You can install it with `uv add pyannote-audio[cli]`"
     )
 
-=======
-from pyannote.audio import Audio, Model, Pipeline
->>>>>>> 2941364a
 from pyannote.core import Annotation
 from pyannote.metrics.base import BaseMetric
 from pyannote.metrics.diarization import DiarizationErrorRate, JaccardErrorRate
@@ -499,10 +495,6 @@
         jsons: list[Path | None] = [into / (path.stem + ".json") for path in inputs]
 
     else:
-<<<<<<< HEAD
-
-=======
->>>>>>> 2941364a
         if not (into is None or into.is_file()):
             typer.echo("When AUDIO is a file, INTO must also be a file.")
             raise typer.exit(code=1)
@@ -689,7 +681,6 @@
     ] = False,
     per_file: Annotated[
         bool, typer.Option(help="Save one RTTM/JSON file per processed audio file.")
-<<<<<<< HEAD
     ] = False,
     diarization: Annotated[
         bool,
@@ -701,9 +692,7 @@
         bool,
         typer.Option(
             help="Benchmark on transcription task",
-        )
-=======
->>>>>>> 2941364a
+        ),
     ] = False,
 ):
     """
@@ -717,7 +706,10 @@
 
     # load pretrained pipeline
     pretrained_pipeline = Pipeline.from_pretrained(
-        pipeline, revision=revision, token=token, cache_dir=cache, 
+        pipeline,
+        revision=revision,
+        token=token,
+        cache_dir=cache,
     )
     if pretrained_pipeline is None:
         print(f"Could not load pretrained pipeline from {pipeline}.")
@@ -1219,11 +1211,7 @@
 
         if not per_file:
             optimized_rttm_file = (
-<<<<<<< HEAD
                 diarization_dir / f"{benchmark_name}.OptimizedMinDurationOff.rttm"
-=======
-                into / f"{benchmark_name}.OptimizedMinDurationOff.rttm"
->>>>>>> 2941364a
             )
 
             # make sure we don't overwrite previous results
