--- conflicted
+++ resolved
@@ -40,7 +40,7 @@
 import torch
 import typer
 import yaml
-from pyannote.audio import Audio, Pipeline
+from pyannote.audio import Audio, Pipeline, Model
 from pyannote.core import Annotation
 from pyannote.metrics.base import BaseMetric
 from pyannote.metrics.diarization import DiarizationErrorRate, JaccardErrorRate
@@ -49,11 +49,6 @@
 from scipy.optimize import minimize_scalar
 from typing_extensions import Annotated
 
-<<<<<<< HEAD
-from pyannote.audio import Pipeline, Model
-
-=======
->>>>>>> 9178d88b
 
 class Subset(str, Enum):
     train = "train"
