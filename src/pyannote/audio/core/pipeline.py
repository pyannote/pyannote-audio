# MIT License
#
# Copyright (c) 2021-2025 CNRS
# Copyright (c) 2025- pyannoteAI
#
# Permission is hereby granted, free of charge, to any person obtaining a copy
# of this software and associated documentation files (the "Software"), to deal
# in the Software without restriction, including without limitation the rights
# to use, copy, modify, merge, publish, distribute, sublicense, and/or sell
# copies of the Software, and to permit persons to whom the Software is
# furnished to do so, subject to the following conditions:
#
# The above copyright notice and this permission notice shall be included in all
# copies or substantial portions of the Software.
#
# THE SOFTWARE IS PROVIDED "AS IS", WITHOUT WARRANTY OF ANY KIND, EXPRESS OR
# IMPLIED, INCLUDING BUT NOT LIMITED TO THE WARRANTIES OF MERCHANTABILITY,
# FITNESS FOR A PARTICULAR PURPOSE AND NONINFRINGEMENT. IN NO EVENT SHALL THE
# AUTHORS OR COPYRIGHT HOLDERS BE LIABLE FOR ANY CLAIM, DAMAGES OR OTHER
# LIABILITY, WHETHER IN AN ACTION OF CONTRACT, TORT OR OTHERWISE, ARISING FROM,
# OUT OF OR IN CONNECTION WITH THE SOFTWARE OR THE USE OR OTHER DEALINGS IN THE
# SOFTWARE.

import os
import warnings
from collections import OrderedDict
from collections.abc import Iterator
from functools import partial
from pathlib import Path
from typing import Callable, Dict, List, Optional

import torch
import torch.nn as nn
import yaml
from pyannote.audio import Audio
from pyannote.audio.core.inference import BaseInference
from pyannote.audio.core.io import AudioFile
from pyannote.audio.core.model import Model
from pyannote.audio.telemetry import track_pipeline_apply, track_pipeline_init
from pyannote.audio.utils.dependencies import check_dependencies
from pyannote.audio.utils.hf_hub import AssetFileName, download_from_hf_hub
from pyannote.audio.utils.reproducibility import fix_reproducibility
from pyannote.core.utils.helper import get_class_by_name
from pyannote.database import FileFinder, ProtocolFile
from pyannote.pipeline import Pipeline as _Pipeline


def expand_subfolders(
    config,
    model_id: str | None = None,
    parent_revision: str | None = None,
    cache_dir: Path | str | None = None,
    token: str | None = None,
    skip_dependencies: bool = False,
) -> None:
    """Expand $model subfolders in config

    Processes `config` dictionary recursively and replaces "$model/{subfolder}"
    values with {"checkpoint": model_id,
                 "subfolder": {subfolder},
                 "token": token}

    Parameters
    ----------
    config : dict
    model_id : str, optional
        Model identifier when loading from the huggingface.co model hub.
    parent_revision : str, optional
        Revision when loading from the huggingface.co model hub.
    token : str or bool, optional
        Huggingface token to be used for downloading from Huggingface hub.
    cache_dir: Path or str, optional
        Path to the folder where files downloaded from Huggingface hub are stored.
    skip_dependencies : bool, optional
        If True, skip dependency check. Defaults to False.
        Use at your own risk, as this may lead to unexpected behavior.
    """

    if isinstance(config, dict):
        for key, value in config.items():
            if isinstance(value, str) and value.startswith("$model/"):

                subfolder = "/".join(value.split("/")[1:])

                # if subfolder contains '@', split it to get revision
                if "@" in subfolder:
                    subfolder, revision = subfolder.split("@")
                # otherwise, use parent revision if any
                else:
                    revision = parent_revision

                config[key] = {
                    "checkpoint": model_id,
                    "revision": revision,
                    "subfolder": subfolder,
                    "token": token,
                    "cache_dir": cache_dir,
                    "skip_dependencies": skip_dependencies,
                }
            else:
                expand_subfolders(
                    value,
                    model_id,
                    parent_revision=parent_revision,
                    token=token,
                    cache_dir=cache_dir,
                    skip_dependencies=skip_dependencies,
                )

    elif isinstance(config, list):
        for idx, value in enumerate(config):
            if isinstance(value, str) and value.startswith("$model/"):

                subfolder = "/".join(value.split("/")[1:])

                # if subfolder contains '@', split it to get revision
                if "@" in subfolder:
                    subfolder, revision = subfolder.split("@")
                # otherwise, use parent revision if any
                else:
                    revision = parent_revision

                config[idx] = {
                    "checkpoint": model_id,
                    "revision": revision,
                    "subfolder": subfolder,
                    "token": token,
                    "cache_dir": cache_dir,
                    "skip_dependencies": skip_dependencies,
                }

            else:
                expand_subfolders(
                    value,
                    model_id,
                    parent_revision=parent_revision,
                    token=token,
                    cache_dir=cache_dir,
                    skip_dependencies=skip_dependencies,
                )


class Pipeline(_Pipeline):
    @classmethod
    def from_pretrained(
        cls,
        checkpoint: str | Path,
        revision: str | None = None,
        hparams_file: str | Path | None = None,
        token: str | bool | None = None,
        cache_dir: Path | str | None = None,
        skip_dependencies: bool = False,
    ) -> Optional["Pipeline"]:
        """Load pretrained pipeline

        Parameters
        ----------
        checkpoint : str
            Pipeline checkpoint, provided as one of the following:
            * path to a local `config.yaml` pipeline checkpoint
            * path to a local directory containing such a file
            * identifier of a pipeline on huggingface.co model hub
        revision : str, optional
            Revision when loading from the huggingface.co model hub.
        hparams_file: Path or str, optional
        token : str or bool, optional
            Token to be used for the download.
        cache_dir: Path or str, optional
            Path to the folder where cached files are stored.
        skip_dependencies : bool, optional
            If True, skip dependency check. Defaults to False.
            Use at your own risk, as this may lead to unexpected behavior.
        """

        # load checkpoint from a dict
        if isinstance(checkpoint, dict):
            model_id = Path.cwd()
            revision = None
            config = checkpoint
        # if checkpoint is a directory, look for the pipeline checkpoint
        # inside this directory
<<<<<<< HEAD
        elif os.path.isdir(checkpoint):
=======
        if os.path.isdir(checkpoint):
            if revision is not None:
                raise ValueError("Revisions cannot be used with local checkpoints.")

>>>>>>> 02c8cd10
            model_id = Path(checkpoint)
            revision = None
<<<<<<< HEAD
            config_yml = model_id / AssetFileName.Pipeline.value
=======
            otel_origin: str = "local"

>>>>>>> 02c8cd10
        # if checkpoint is a file, assume it is the pipeline checkpoint
        elif os.path.isfile(checkpoint):
            if revision is not None:
                raise ValueError("Revisions cannot be used with local checkpoints.")

            model_id = Path(checkpoint).parent
            revision = None
<<<<<<< HEAD
            config_yml = checkpoint
=======
            otel_origin: str = "local"

>>>>>>> 02c8cd10
        # otherwise, assume that the checkpoint is hosted on HF model hub
        else:
            model_id = str(checkpoint)

            if "@" in model_id:
                raise ValueError(
                    "Revisions must be passed with `revision` keyword argument."
                )

            config_yml = download_from_hf_hub(
                model_id,
                AssetFileName.Pipeline,
                revision=revision,
                cache_dir=cache_dir,
                token=token,
            )
            if config_yml is None:
                return None

<<<<<<< HEAD
        if not isinstance(checkpoint, dict):
            with open(config_yml, "r") as fp:
                config = yaml.load(fp, Loader=yaml.SafeLoader)
=======
            otel_origin: str = (
                model_id
                if model_id.lower().startswith(("pyannote/", "pyannoteai/"))
                else "huggingface"
            )

        with open(config_yml, "r") as fp:
            config = yaml.load(fp, Loader=yaml.SafeLoader)
>>>>>>> 02c8cd10

        # expand $model/{subfolder}-like entries in config
        expand_subfolders(
            config,
<<<<<<< HEAD
            model_id=model_id,
            revision=revision,
=======
            model_id,
            parent_revision=revision,
>>>>>>> 02c8cd10
            token=token,
            cache_dir=cache_dir,
            skip_dependencies=skip_dependencies,
        )

        # before 4.x, pyannote.audio pipeline was using "version" key to
        # specify the version of pyannote.audio used to train the pipeline
        if "version" in config:
            config["dependencies"] = {"pyannote.audio": config["version"]}
            del config["version"]

        if not skip_dependencies:
            # check that dependencies are available (in their required version)
            dependencies: dict[str, str] = config.get("dependencies", dict())
            check_dependencies(dependencies, "Pipeline")

        # initialize pipeline
        pipeline_name = config["pipeline"]["name"]
        Klass = get_class_by_name(
            pipeline_name, default_module_name="pyannote.pipeline.blocks"
        )
        params = config["pipeline"].get("params", {})
        params.setdefault("token", token)
        params.setdefault("cache_dir", cache_dir)
        pipeline = Klass(**params)

        # save pipeline origin (HF, local, etc) and class name as attributes for telemetry purposes
        pipeline._otel_origin = otel_origin
        pipeline._otel_name = pipeline_name
        track_pipeline_init(pipeline)

        # freeze  parameters
        if "freeze" in config:
            params = config["freeze"]
            pipeline.freeze(params)

        if "params" in config:
            pipeline.instantiate(config["params"])

        if hparams_file is not None:
            pipeline.load_params(hparams_file)

        if "preprocessors" in config:
            preprocessors = {}
            for key, preprocessor in config.get("preprocessors", {}).items():
                # preprocessors:
                #    key:
                #       name: package.module.ClassName
                #       params:
                #          param1: value1
                #          param2: value2
                if isinstance(preprocessor, dict):
                    Klass = get_class_by_name(
                        preprocessor["name"], default_module_name="pyannote.audio"
                    )
                    params = preprocessor.get("params", {})
                    preprocessors[key] = Klass(**params)
                    continue

                try:
                    # preprocessors:
                    #    key: /path/to/database.yml
                    preprocessors[key] = FileFinder(database_yml=preprocessor)

                except FileNotFoundError:
                    # preprocessors:
                    #    key: /path/to/{uri}.wav
                    template = preprocessor
                    preprocessors[key] = template

            pipeline.preprocessors = preprocessors

        # send pipeline to specified device
        if "device" in config:
            device = torch.device(config["device"])
            try:
                pipeline.to(device)
            except RuntimeError as e:
                print(e)

        return pipeline

    def __init__(self):
        super().__init__()
        self._models: Dict[str, Model] = OrderedDict()
        self._inferences: Dict[str, BaseInference] = OrderedDict()

    def __getattr__(self, name):
        """(Advanced) attribute getter

        Adds support for Model and Inference attributes,
        which are iterated over by Pipeline.to() method.

        See pyannote.pipeline.Pipeline.__getattr__.
        """

        if "_models" in self.__dict__:
            _models = self.__dict__["_models"]
            if name in _models:
                return _models[name]

        if "_inferences" in self.__dict__:
            _inferences = self.__dict__["_inferences"]
            if name in _inferences:
                return _inferences[name]

        return super().__getattr__(name)

    def __setattr__(self, name, value):
        """(Advanced) attribute setter

        Adds support for Model and Inference attributes,
        which are iterated over by Pipeline.to() method.

        See pyannote.pipeline.Pipeline.__setattr__.
        """

        def remove_from(*dicts):
            for d in dicts:
                if name in d:
                    del d[name]

        _parameters = self.__dict__.get("_parameters")
        _instantiated = self.__dict__.get("_instantiated")
        _pipelines = self.__dict__.get("_pipelines")
        _models = self.__dict__.get("_models")
        _inferences = self.__dict__.get("_inferences")

        if isinstance(value, nn.Module):
            if _models is None:
                msg = "cannot assign models before Pipeline.__init__() call"
                raise AttributeError(msg)
            remove_from(
                self.__dict__, _inferences, _parameters, _instantiated, _pipelines
            )
            _models[name] = value
            return

        if isinstance(value, BaseInference):
            if _inferences is None:
                msg = "cannot assign inferences before Pipeline.__init__() call"
                raise AttributeError(msg)
            remove_from(self.__dict__, _models, _parameters, _instantiated, _pipelines)
            _inferences[name] = value
            return

        super().__setattr__(name, value)

    def __delattr__(self, name):
        if name in self._models:
            del self._models[name]

        elif name in self._inferences:
            del self._inferences[name]

        else:
            super().__delattr__(name)

    @staticmethod
    def setup_hook(file: AudioFile, hook: Callable | None = None) -> Callable:
        def noop(*args, **kwargs):
            return

        return partial(hook or noop, file=file)

    def default_parameters(self):
        raise NotImplementedError()

    def classes(self) -> List | Iterator:
        """Classes returned by the pipeline

        Returns
        -------
        classes : list of string or string iterator
            Finite list of strings when classes are known in advance
            (e.g. ["MALE", "FEMALE"] for gender classification), or
            infinite string iterator when they depend on the file
            (e.g. "SPEAKER_00", "SPEAKER_01", ... for speaker diarization)

        Usage
        -----
        >>> from collections.abc import Iterator
        >>> classes = pipeline.classes()
        >>> if isinstance(classes, Iterator):  # classes depend on the input file
        >>> if isinstance(classes, list):      # classes are known in advance

        """
        raise NotImplementedError()

    def __call__(self, file: AudioFile, **kwargs):
        fix_reproducibility(getattr(self, "device", torch.device("cpu")))

        if not self.instantiated:
            # instantiate with default parameters when available
            try:
                default_parameters = self.default_parameters()
            except NotImplementedError:
                raise RuntimeError(
                    "A pipeline must be instantiated with `pipeline.instantiate(parameters)` before it can be applied."
                )

            try:
                self.instantiate(default_parameters)
            except ValueError:
                raise RuntimeError(
                    "A pipeline must be instantiated with `pipeline.instantiate(paramaters)` before it can be applied. "
                    "Tried to use parameters provided by `pipeline.default_parameters()` but those are not compatible. "
                )

            warnings.warn(
                f"The pipeline has been automatically instantiated with {default_parameters}."
            )

        file = Audio.validate_file(file)

        if hasattr(self, "preprocessors"):
            file = ProtocolFile(file, lazy=self.preprocessors)

        # send file duration to telemetry as well as
        # requested number of speakers in case of diarization
        track_pipeline_apply(self, file, **kwargs)

        return self.apply(file, **kwargs)

    def to(self, device: torch.device):
        """Send pipeline to `device`"""

        if not isinstance(device, torch.device):
            raise TypeError(
                f"`device` must be an instance of `torch.device`, got `{type(device).__name__}`"
            )

        for _, pipeline in self._pipelines.items():
            if hasattr(pipeline, "to"):
                _ = pipeline.to(device)

        for _, model in self._models.items():
            _ = model.to(device)

        for _, inference in self._inferences.items():
            _ = inference.to(device)

        self.device = device

        return self<|MERGE_RESOLUTION|>--- conflicted
+++ resolved
@@ -172,29 +172,23 @@
             Use at your own risk, as this may lead to unexpected behavior.
         """
 
-        # load checkpoint from a dict
+        # if checkpoint is a dict, assume it is the actual content of 
+        # a config file
         if isinstance(checkpoint, dict):
             model_id = Path.cwd()
             revision = None
             config = checkpoint
+            otel_origin: str = "local"
+
         # if checkpoint is a directory, look for the pipeline checkpoint
         # inside this directory
-<<<<<<< HEAD
         elif os.path.isdir(checkpoint):
-=======
-        if os.path.isdir(checkpoint):
             if revision is not None:
                 raise ValueError("Revisions cannot be used with local checkpoints.")
-
->>>>>>> 02c8cd10
             model_id = Path(checkpoint)
-            revision = None
-<<<<<<< HEAD
             config_yml = model_id / AssetFileName.Pipeline.value
-=======
             otel_origin: str = "local"
 
->>>>>>> 02c8cd10
         # if checkpoint is a file, assume it is the pipeline checkpoint
         elif os.path.isfile(checkpoint):
             if revision is not None:
@@ -202,12 +196,9 @@
 
             model_id = Path(checkpoint).parent
             revision = None
-<<<<<<< HEAD
             config_yml = checkpoint
-=======
             otel_origin: str = "local"
 
->>>>>>> 02c8cd10
         # otherwise, assume that the checkpoint is hosted on HF model hub
         else:
             model_id = str(checkpoint)
@@ -227,31 +218,20 @@
             if config_yml is None:
                 return None
 
-<<<<<<< HEAD
         if not isinstance(checkpoint, dict):
             with open(config_yml, "r") as fp:
                 config = yaml.load(fp, Loader=yaml.SafeLoader)
-=======
             otel_origin: str = (
                 model_id
                 if model_id.lower().startswith(("pyannote/", "pyannoteai/"))
                 else "huggingface"
             )
 
-        with open(config_yml, "r") as fp:
-            config = yaml.load(fp, Loader=yaml.SafeLoader)
->>>>>>> 02c8cd10
-
         # expand $model/{subfolder}-like entries in config
         expand_subfolders(
             config,
-<<<<<<< HEAD
-            model_id=model_id,
-            revision=revision,
-=======
             model_id,
             parent_revision=revision,
->>>>>>> 02c8cd10
             token=token,
             cache_dir=cache_dir,
             skip_dependencies=skip_dependencies,
