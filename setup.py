#!/usr/bin/env python
# encoding: utf-8

# The MIT License (MIT)

# Copyright (c) 2016-2019 CNRS

# Permission is hereby granted, free of charge, to any person obtaining a copy
# of this software and associated documentation files (the "Software"), to deal
# in the Software without restriction, including without limitation the rights
# to use, copy, modify, merge, publish, distribute, sublicense, and/or sell
# copies of the Software, and to permit persons to whom the Software is
# furnished to do so, subject to the following conditions:

# The above copyright notice and this permission notice shall be included in
# all copies or substantial portions of the Software.

# THE SOFTWARE IS PROVIDED "AS IS", WITHOUT WARRANTY OF ANY KIND, EXPRESS OR
# IMPLIED, INCLUDING BUT NOT LIMITED TO THE WARRANTIES OF MERCHANTABILITY,
# FITNESS FOR A PARTICULAR PURPOSE AND NONINFRINGEMENT. IN NO EVENT SHALL THE
# AUTHORS OR COPYRIGHT HOLDERS BE LIABLE FOR ANY CLAIM, DAMAGES OR OTHER
# LIABILITY, WHETHER IN AN ACTION OF CONTRACT, TORT OR OTHERWISE, ARISING FROM,
# OUT OF OR IN CONNECTION WITH THE SOFTWARE OR THE USE OR OTHER DEALINGS IN THE
# SOFTWARE.

# AUTHORS
# Hervé BREDIN - http://herve.niderb.fr


import versioneer

from setuptools import setup, find_packages

with open('README.md') as f:
    long_description = f.read()

with open('requirements.txt') as f:
    requirements = f.read().splitlines()

setup(

    name='pyannote.audio',
    namespace_packages=['pyannote'],
    packages=find_packages(),
    install_requires=requirements,
    entry_points = {
        'console_scripts': [
            'pyannote-speech-feature=pyannote.audio.applications.feature_extraction:main',
            'pyannote-speech-detection=pyannote.audio.applications.speech_detection:main',
            'pyannote-change-detection=pyannote.audio.applications.change_detection:main',
            'pyannote-overlap-detection=pyannote.audio.applications.overlap_detection:main',
<<<<<<< HEAD
            'pyannote-segmentation=pyannote.audio.applications.segmentation:main',
            'pyannote-speaker-embedding=pyannote.audio.applications.speaker_embedding:main',
            'pyannote-multilabel = pyannote.audio.applications.multilabel:main']
=======
            'pyannote-domain-classification=pyannote.audio.applications.domain_classification:main',
            'pyannote-speaker-embedding=pyannote.audio.applications.speaker_embedding:main',
        ],
>>>>>>> c8bd4f26
    },

    version=versioneer.get_version(),
    cmdclass=versioneer.get_cmdclass(),

    description='Neural building blocks for speaker diarization',
    long_description=long_description,
    long_description_content_type='text/markdown',

    author='Hervé Bredin',
    author_email='bredin@limsi.fr',
    url='https://github.com/pyannote/pyannote-audio',

    classifiers=[
        "Development Status :: 4 - Beta",
        "Intended Audience :: Science/Research",
        "License :: OSI Approved :: MIT License",
        "Natural Language :: English",
        "Programming Language :: Python :: 3",
        "Programming Language :: Python :: 3.6",
        "Programming Language :: Python :: 3.7",
        "Topic :: Scientific/Engineering"
    ],
)<|MERGE_RESOLUTION|>--- conflicted
+++ resolved
@@ -49,15 +49,11 @@
             'pyannote-speech-detection=pyannote.audio.applications.speech_detection:main',
             'pyannote-change-detection=pyannote.audio.applications.change_detection:main',
             'pyannote-overlap-detection=pyannote.audio.applications.overlap_detection:main',
-<<<<<<< HEAD
             'pyannote-segmentation=pyannote.audio.applications.segmentation:main',
-            'pyannote-speaker-embedding=pyannote.audio.applications.speaker_embedding:main',
-            'pyannote-multilabel = pyannote.audio.applications.multilabel:main']
-=======
+            'pyannote-multilabel = pyannote.audio.applications.multilabel:main'
             'pyannote-domain-classification=pyannote.audio.applications.domain_classification:main',
             'pyannote-speaker-embedding=pyannote.audio.applications.speaker_embedding:main',
         ],
->>>>>>> c8bd4f26
     },
 
     version=versioneer.get_version(),
