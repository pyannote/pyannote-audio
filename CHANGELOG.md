--- conflicted
+++ resolved
@@ -2,30 +2,19 @@
 
 ## develop
 
-<<<<<<< HEAD
-
 ### New features
 
 - feat: add support for `k-means` clustering
+- feat: add `"hidden"` option to `ProgressHook`
 - feat: add `FilterByNumberOfSpeakers` protocol files filter
 
 ### Fixes
 
-- fix: fix support for `numpy==2.x` ([@metal3d](https://github.com/metal3d/))
-=======
-### New features
-
-- feat: add `"hidden"` option to `ProgressHook`
-
-### Fixes
-
 - fix: fix clipping issue in speech separation pipeline ([@joonaskalda](https://github.com/joonaskalda/))
 
-
 ## Version 3.3.2 (2024-09-11)
 
 ### Fixes
->>>>>>> 5ae7a48d
 
 - fix: (really) fix support for `numpy==2.x` ([@metal3d](https://github.com/metal3d/))
 - doc: fix `Pipeline` docstring ([@huisman](https://github.com/huisman/))
