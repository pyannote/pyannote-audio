# Changelog

<<<<<<< HEAD
## develop

- feat(pipeline): add `Waveform` and `SampleRate` preprocessors
=======
## develop branch

### New features

- feat(model): add `num_frames` and `receptive_field` to segmentation models
>>>>>>> 4d2d16bd

## Version 3.1.1 (2023-12-01)

### TL;DR

Providing `num_speakers` to [`pyannote/speaker-diarization-3.1`](https://hf.co/pyannote/speaker-diarization-3.1) now [works as expected](https://github.com/pyannote/pyannote-audio/issues/1567).

### Fixes

- fix(pipeline): fix support for setting `num_speakers` in [`pyannote/speaker-diarization-3.1`](https://hf.co/pyannote/speaker-diarization-3.1) pipeline

## Version 3.1.0 (2023-11-16)

### TL;DR

[`pyannote/speaker-diarization-3.1`](https://hf.co/pyannote/speaker-diarization-3.1) no longer requires [unpopular](https://github.com/pyannote/pyannote-audio/issues/1537) ONNX runtime

### New features

- feat(model): add WeSpeaker embedding wrapper based on PyTorch
- feat(model): add support for multi-speaker statistics pooling
- feat(pipeline): add `TimingHook` for profiling processing time
- feat(pipeline): add `ArtifactHook` for saving internal steps
- feat(pipeline): add support for list of hooks with `Hooks`
- feat(utils): add `"soft"` option to `Powerset.to_multilabel`

### Fixes

- fix(pipeline): add missing "embedding" hook call in `SpeakerDiarization`
- fix(pipeline): fix `AgglomerativeClustering` to honor `num_clusters` when provided
- fix(pipeline): fix frame-wise speaker count exceeding `max_speakers` or detected `num_speakers` in `SpeakerDiarization` pipeline

### Improvements

- improve(pipeline): compute `fbank` on GPU when requested

### Breaking changes

- BREAKING(pipeline): rename `WeSpeakerPretrainedSpeakerEmbedding` to `ONNXWeSpeakerPretrainedSpeakerEmbedding`
- BREAKING(setup): remove `onnxruntime` dependency.
  You can still use ONNX `hbredin/wespeaker-voxceleb-resnet34-LM` but you will have to install `onnxruntime` yourself.
- BREAKING(pipeline): remove `logging_hook` (use `ArtifactHook` instead)
- BREAKING(pipeline): remove `onset` and `offset` parameter in `SpeakerDiarizationMixin.speaker_count`
  You should now binarize segmentations before passing them to `speaker_count`

## Version 3.0.1 (2023-09-28)

- fix(pipeline): fix WeSpeaker GPU support

## Version 3.0.0 (2023-09-26)

### Features and improvements

- feat(pipeline): send pipeline to device with `pipeline.to(device)`
- feat(pipeline): add `return_embeddings` option to `SpeakerDiarization` pipeline
- feat(pipeline): make `segmentation_batch_size` and `embedding_batch_size` mutable in `SpeakerDiarization` pipeline (they now default to `1`)
- feat(pipeline): add progress hook to pipelines
- feat(task): add [powerset](https://www.isca-speech.org/archive/interspeech_2023/plaquet23_interspeech.html) support to `SpeakerDiarization` task
- feat(task): add support for multi-task models
- feat(task): add support for label scope in speaker diarization task
- feat(task): add support for missing classes in multi-label segmentation task
- feat(model): add segmentation model based on torchaudio self-supervised representation
- feat(pipeline): check version compatibility at load time
- improve(task): load metadata as tensors rather than pyannote.core instances
- improve(task): improve error message on missing specifications

### Breaking changes

- BREAKING(task): rename `Segmentation` task to `SpeakerDiarization`
- BREAKING(pipeline): pipeline defaults to CPU (use `pipeline.to(device)`)
- BREAKING(pipeline): remove `SpeakerSegmentation` pipeline (use `SpeakerDiarization` pipeline)
- BREAKING(pipeline): remove `segmentation_duration` parameter from `SpeakerDiarization` pipeline (defaults to `duration` of segmentation model)
- BREAKING(task): remove support for variable chunk duration for segmentation tasks
- BREAKING(pipeline): remove support for `FINCHClustering` and `HiddenMarkovModelClustering`
- BREAKING(setup): drop support for Python 3.7
- BREAKING(io): channels are now 0-indexed (used to be 1-indexed)
- BREAKING(io): multi-channel audio is no longer downmixed to mono by default.
  You should update how `pyannote.audio.core.io.Audio` is instantiated:
  - replace `Audio()` by `Audio(mono="downmix")`;
  - replace `Audio(mono=True)` by `Audio(mono="downmix")`;
  - replace `Audio(mono=False)` by `Audio()`.
- BREAKING(model): get rid of (flaky) `Model.introspection`
  If, for some weird reason, you wrote some custom code based on that,
  you should instead rely on `Model.example_output`.
- BREAKING(interactive): remove support for Prodigy recipes

### Fixes and improvements

- fix(pipeline): fix reproducibility issue with Ampere CUDA devices
- fix(pipeline): fix support for IOBase audio
- fix(pipeline): fix corner case with no speaker
- fix(train): prevent metadata preparation to happen twice
- fix(task): fix support for "balance" option
- improve(task): shorten and improve structure of Tensorboard tags

### Dependencies update

- setup: switch to torch 2.0+, torchaudio 2.0+, soundfile 0.12+, lightning 2.0+, torchmetrics 0.11+
- setup: switch to pyannote.core 5.0+, pyannote.database 5.0+, and pyannote.pipeline 3.0+
- setup: switch to speechbrain 0.5.14+

## Version 2.1.1 (2022-10-27)

- BREAKING(pipeline): rewrite speaker diarization pipeline
- feat(pipeline): add option to optimize for DER variant
- feat(clustering): add support for NeMo speaker embedding
- feat(clustering): add FINCH clustering
- feat(clustering): add min_cluster_size hparams to AgglomerativeClustering
- feat(hub): add support for private/gated models
- setup(hub): switch to latest hugginface_hub API
- fix(pipeline): fix support for missing reference in Resegmentation pipeline
- fix(clustering) fix corner case where HMM.fit finds too little states

## Version 2.0.1 (2022-07-20)

- BREAKING: complete rewrite
- feat: much better performance
- feat: Python-first API
- feat: pretrained pipelines (and models) on Huggingface model hub
- feat: multi-GPU training with pytorch-lightning
- feat: data augmentation with torch-audiomentations
- feat: Prodigy recipe for model-assisted audio annotation

## Version 1.1.2 (2021-01-28)

- fix: make sure master branch is used to load pretrained models (#599)

## Version 1.1 (2020-11-08)

- last release before complete rewriting

## Version 1.0.1 (2018-07-19)

- fix: fix regression in Precomputed.**call** (#110, #105)

## Version 1.0 (2018-07-03)

- chore: switch from keras to pytorch (with tensorboard support)
- improve: faster & better traning (`AutoLR`, advanced learning rate schedulers, improved batch generators)
- feat: add tunable speaker diarization pipeline (with its own tutorial)
- chore: drop support for Python 2 (use Python 3.6 or later)

## Version 0.3.1 (2017-07-06)

- feat: add python 3 support
- chore: rewrite neural speaker embedding using autograd
- feat: add new embedding architectures
- feat: add new embedding losses
- chore: switch to Keras 2
- doc: add tutorial for (MFCC) feature extraction
- doc: add tutorial for (LSTM-based) speech activity detection
- doc: add tutorial for (LSTM-based) speaker change detection
- doc: add tutorial for (TristouNet) neural speaker embedding

## Version 0.2.1 (2017-03-28)

- feat: add LSTM-based speech activity detection
- feat: add LSTM-based speaker change detection
- improve: refactor LSTM-based speaker embedding
- feat: add librosa basic support
- feat: add SMORMS3 optimizer

## Version 0.1.4 (2016-09-26)

- feat: add 'covariance_type' option to BIC segmentation

## Version 0.1.3 (2016-09-23)

- chore: rename sequence generator in preparation of the release of
  TristouNet reproducible research package.

## Version 0.1.2 (2016-09-22)

- first public version<|MERGE_RESOLUTION|>--- conflicted
+++ resolved
@@ -1,16 +1,11 @@
 # Changelog
 
-<<<<<<< HEAD
 ## develop
-
-- feat(pipeline): add `Waveform` and `SampleRate` preprocessors
-=======
-## develop branch
 
 ### New features
 
+- feat(pipeline): add `Waveform` and `SampleRate` preprocessors
 - feat(model): add `num_frames` and `receptive_field` to segmentation models
->>>>>>> 4d2d16bd
 
 ## Version 3.1.1 (2023-12-01)
 
