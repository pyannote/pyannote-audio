--- conflicted
+++ resolved
@@ -1,14 +1,9 @@
 # CHANGELOG
 
-<<<<<<< HEAD
-## Version 4.0.3 (TBD)
-
+## next
+
+- feat(util): add `Calibration.safe_transform` method (supports NaNs as well as any shape)
 - fix(model): fix `Model.from_pretrained` to support `lightning` 2.6+
-=======
-## next
-
-- feat(util): add `Calibration.safe_transform` method (supports NaNs as well as any shape)
->>>>>>> 022d0403
 
 ## Version 4.0.2 (2025-11-19)
 
