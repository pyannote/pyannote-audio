--- conflicted
+++ resolved
@@ -11,17 +11,11 @@
 
 ### New features
 
-<<<<<<< HEAD
-- feat: add support for `k-means` clustering
-- feat: add `"hidden"` option to `ProgressHook`
-- feat: add `FilterByNumberOfSpeakers` protocol files filter
+- feat(clustering): add support for `k-means` clustering
 - feat(model): add `wav2vec_frozen` option to freeze/unfreeze `wav2vec` in `SSeRiouSS` architecture
-=======
-- feat(clustering): add support for `k-means` clustering
 - feat(task): add support for manual optimization in `SpeakerDiarization` task
 - feat(utils): add `hidden` option to `ProgressHook`
 - feat(utils): add `FilterByNumberOfSpeakers` protocol files filter
->>>>>>> 053b3ab3
 
 ### Fixes
 
