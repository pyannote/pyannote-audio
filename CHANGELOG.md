--- conflicted
+++ resolved
@@ -2,12 +2,9 @@
 
 ## next
 
-<<<<<<< HEAD
 - feat(cli): add `--revision` option to most CLI commands
-=======
 - feat(util): add `Calibration.safe_transform` method (supports NaNs as well as any shape)
 - fix(model): fix `Model.from_pretrained` to support `lightning` 2.6+
->>>>>>> 222c5b59
 
 ## Version 4.0.2 (2025-11-19)
 
