--- conflicted
+++ resolved
@@ -2,16 +2,11 @@
 
 ## next
 
-<<<<<<< HEAD
-- feat(pipeline): add `preload` option to base `Pipeline.__call__` to force preloading audio in memory ([@antoinelaurent](https://github.com/antoinelaurent/))
-- feat(cli): add option to apply pipeline on a directory of audio files
-- improve(util): make `permutate` faster thanks to vectorized cost function ([@joonaskalda](https://github.com/joonaskalda/))
-=======
 - BREAKING(util): make `Binarize.__call__` return `string` tracks (instead of `int`) [@benniekiss](https://github.com/benniekiss/)
 - feat(cli): add option to apply pipeline on a directory of audio files
+- feat(pipeline): add `preload` option to base `Pipeline.__call__` to force preloading audio in memory ([@antoinelaurent](https://github.com/antoinelaurent/))
 - feat(pipeline): add `Pipeline.cuda()` convenience method [@tkanarsky](https://github.com/tkanarsky/)
 - improve(util): make `permutate` faster thanks to vectorized cost function
->>>>>>> 05f49071
 
 ## Version 4.0.1 (2025-10-10)
 
