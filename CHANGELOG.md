--- conflicted
+++ resolved
@@ -7,11 +7,7 @@
 - feat(pipeline): add `preload` option to base `Pipeline.__call__` to force preloading audio in memory ([@antoinelaurent](https://github.com/antoinelaurent/))
 - feat(pipeline): add `Pipeline.cuda()` convenience method [@tkanarsky](https://github.com/tkanarsky/)
 - improve(util): make `permutate` faster thanks to vectorized cost function
-<<<<<<< HEAD
-- BREAKING(util): make `Binarize.__call__` return `string` tracks (instead of `int`) [@benniekiss](https://github.com/benniekiss/)
-- improve(pyannoteAI): update on-premise wrapper to return both regular and exclusive diarization
-=======
->>>>>>> 491d3f4e
+- improve(pyannoteAI): update pyannoteAI wrapper to return both regular and exclusive diarization
 
 ## Version 4.0.1 (2025-10-10)
 
