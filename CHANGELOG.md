# CHANGELOG

## develop 

### TL;DR

#### Better speaker assignment

`pyannote/speaker-diarization-4.0` pretrained pipeline relies on VBx clustering instead of agglomerative hierarchical clustering (as suggested by [BUT Speech@FIT](https://speech.fit.vut.cz/) researchers [Petr Pálka](https://github.com/Selesnyan) and [Jiangyu Han](https://github.com/jyhan03)).

#### Faster training

Metadata caching and optimized dataloaders make training on large scale datasets much faster.  
This led to a 15x speed up on [pyannoteAI](https://www.pyannote.ai) internal large scale training.

#### [pyannoteAI](https://www.pyannote.ai) premium speaker diarization

Change one line of code to use [pyannoteAI](https://docs.pyannote.ai) premium models and enjoy **more accurate speaker diarization**.

```diff
from pyannote.audio import Pipeline
pipeline = Pipeline.from_pretrained(
-    "pyannote/speaker-diarization-3.1", token="huggingface-access-token")
+    "pyannoteAI/speaker-diarization-precision, token="pyannoteAI-api-key")
diarization = pipeline("/path/to/conversation.wav")
```

#### Quality-of-Life improvements

Models can now be stored alongside their pipelines in the same repository, streamlining offline use and gating mechanism:
- accept `pyannote/speaker-diarization-x.x` pipeline user agreement
- ~~accept `pyannote/segmentation-3.0` model user agreement~~
- ~~accept `pyannote/wespeaker-voxceleb-resnet34-LM` model user agreement~~
- load pipeline with `Pipeline.from_pretrained("pyannote/speaker-diarization-3.1", token=True)`

#### Telemetry

With the optional telemetry feature in `pyannote.audio`, you can choose to send anonymous usage metrics to help the `pyannote` team improve the library.

### Breaking changes

- BREAKING(setup): drop support to `Python` < 3.10
- BREAKING(chore): switch to native namespace package
- BREAKING(hub): rename `use_auth_token` to `token`
- BREAKING(cache): rely on `huggingface_hub` caching directory (`PYANNOTE_CACHE` is no longer used)
- BREAKING(inference): `Inference` now only supports already instantiated models
- BREAKING(task): drop support for `multilabel` training in `SpeakerDiarization` task
- BREAKING(task): drop support for `warm_up` option in `SpeakerDiarization` task
- BREAKING(task): drop support for `weigh_by_cardinality` option in `SpeakerDiarization` task
- BREAKING(task): drop support for `vad_loss` option in `SpeakerDiarization` task
- BREAKING(task): remove `OverlappedSpeechDetection` task (part of `SpeakerDiarization` task)
- BREAKING(cli): remove deprecated `pyannote-audio-train` CLI
<<<<<<< HEAD
- BREAKING(io): remove support for `sox` and `soundfile` audio I/O backends (only `ffmpeg` or in-memory audio is supported)
  
=======
- BREAKING(pipeline): remove `OverlappedSpeechDetection` and `Resegmentation` unmaintained pipelines (part of `SpeakerDiarization`)

>>>>>>> 4315c12d
### New features

- feat(io): switch from `torchaudio` to `torchcodec` for audio I/O
- feat(pipeline): add support for VBx clustering ([@Selesnyan](https://github.com/Selesnyan) and [jyhan03](https://github.com/jyhan03))
- feat(pyannoteAI): add wrapper around pyannoteAI SDK
- improve(hub): add support for pipeline repos that also include underlying models
- feat(clustering): add support for `k-means` clustering
- feat(model): add `wav2vec_frozen` option to freeze/unfreeze `wav2vec` in `SSeRiouSS` architecture
- feat(task): add support for manual optimization in `SpeakerDiarization` task
- feat(utils): add `hidden` option to `ProgressHook`
- feat(utils): add `FilterByNumberOfSpeakers` protocol files filter
- feat(core): add `Calibration` class to calibrate logits/distances into probabilities
- feat(metric): add `DetectionErrorRate`, `SegmentationErrorRate`, `DiarizationPrecision`, and `DiarizationRecall` metrics
- feat(cli): add CLI to download, apply, benchmark, and optimize pipelines
- feat(cli): add CLI to strip checkpoints to their bare inference minimum 
 
### Improvements

- improve(model): improve WavLM (un)freezing support for `SSeRiouSS` architecture ([@clement-pages](https://github.com/clement-pages/))
- improve(task): improve `SpeakerDiarization` training with manual optimization ([@clement-pages](https://github.com/clement-pages/))
- improve(train): speed up dataloaders
- improve(setup): switch to `uv`
- improve(setup): switch to `lightning` from `pytorch-lightning`
- improve(utils): improve dependency check when loading pretrained models and/or pipeline
- improve(utils): add option to skip dependency check
- improve(utils): add option to load a pretrained model checkpoint from an `io.BytesIO` buffer

### Fixes

- fix(model): improve WavLM (un)freezing support for `ToTaToNet` architecture ([@clement-pages](https://github.com/clement-pages/))
- fix(separation): fix clipping issue in speech separation pipeline ([@joonaskalda](https://github.com/joonaskalda/))
- fix(separation): fix alignment between separated sources and diarization ([@Lebourdais](https://github.com/Lebourdais/) and [@clement-pages](https://github.com/clement-pages/))
- fix(separation): prevent leakage removal collar from being applied to diarization ([@clement-pages](https://github.com/clement-pages/))
- fix(separation): fix `PixIT` training with manual optimization ([@clement-pages](https://github.com/clement-pages/))
- fix(doc): fix link to pytorch ([@emmanuel-ferdman](https://github.com/emmanuel-ferdman/))
- fix(task): fix corner case with small (<9) number of validation samples ([@antoinelaurent](https://github.com/antoinelaurent/))
- fix(doc): fix default embedding in `SpeechSeparation` and `SpeakerDiarization` docstring ([@razi-tm](https://github.com/razi-tm/)).

## Version 3.3.2 (2024-09-11)

### Fixes

- fix: (really) fix support for `numpy==2.x` ([@metal3d](https://github.com/metal3d/))
- doc: fix `Pipeline` docstring ([@huisman](https://github.com/huisman/))

## Version 3.3.1 (2024-06-19)

### Breaking changes

- setup: drop support for Python 3.8

### Fixes

- fix: fix support for `numpy==2.x` ([@ibevers](https://github.com/ibevers/))
- fix: fix support for `speechbrain==1.x` ([@Adel-Moumen](https://github.com/Adel-Moumen/))


## Version 3.3.0 (2024-06-14)

### TL;DR

`pyannote.audio` does [speech separation](https://hf.co/pyannote/speech-separation-ami-1.0): multi-speaker audio in, one audio channel per speaker out!

```bash
pip install pyannote.audio[separation]==3.3.0
```

### New features

- feat(task): add `PixIT` joint speaker diarization and speech separation task (with [@joonaskalda](https://github.com/joonaskalda/))
- feat(model): add `ToTaToNet` joint speaker diarization and speech separation model (with [@joonaskalda](https://github.com/joonaskalda/))
- feat(pipeline): add `SpeechSeparation` pipeline (with [@joonaskalda](https://github.com/joonaskalda/))
- feat(io): add option to select torchaudio `backend`

### Fixes

- fix(task): fix wrong train/development split when training with (some) meta-protocols ([#1709](https://github.com/pyannote/pyannote-audio/issues/1709))
- fix(task): fix metadata preparation with missing validation subset ([@clement-pages](https://github.com/clement-pages/))

### Improvements

- improve(io): when available, default to using `soundfile` backend
- improve(pipeline): do not extract embeddings when `max_speakers` is set to 1
- improve(pipeline): optimize memory usage of most pipelines ([#1713](https://github.com/pyannote/pyannote-audio/pull/1713) by [@benniekiss](https://github.com/benniekiss/))

## Version 3.2.0 (2024-05-08)

### New features

- feat(task): add option to cache task training metadata to speed up training (with [@clement-pages](https://github.com/clement-pages/))
- feat(model): add `receptive_field`, `num_frames` and `dimension` to models (with [@Bilal-Rahou](https://github.com/Bilal-Rahou))
- feat(model): add `fbank_only` property to `WeSpeaker` models
- feat(util): add `Powerset.permutation_mapping` to help with permutation in powerset space (with [@FrenchKrab](https://github.com/FrenchKrab))
- feat(sample): add sample file at `pyannote.audio.sample.SAMPLE_FILE`
- feat(metric): add `reduce` option to `diarization_error_rate` metric (with [@Bilal-Rahou](https://github.com/Bilal-Rahou))
- feat(pipeline): add `Waveform` and `SampleRate` preprocessors

### Fixes

- fix(task): fix random generators and their reproducibility (with [@FrenchKrab](https://github.com/FrenchKrab))
- fix(task): fix estimation of training set size (with [@FrenchKrab](https://github.com/FrenchKrab))
- fix(hook): fix `torch.Tensor` support in `ArtifactHook`
- fix(doc): fix typo in `Powerset` docstring (with [@lukasstorck](https://github.com/lukasstorck))
- fix(doc): remove mention of unsupported `numpy.ndarray` waveform (with [@Purfview](https://github.com/Purfview))

### Improvements

- improve(metric): add support for number of speakers mismatch in `diarization_error_rate` metric
- improve(pipeline): track both `Model` and `nn.Module` attributes in `Pipeline.to(device)`
- improve(io): switch to `torchaudio >= 2.2.0`
- improve(doc): update tutorials (with [@clement-pages](https://github.com/clement-pages/))

### Breaking changes

- BREAKING(model): get rid of `Model.example_output` in favor of `num_frames` method, `receptive_field` property, and `dimension` property
- BREAKING(task): custom tasks need to be updated (see "Add your own task" tutorial)

### Community contributions

- community: add tutorial for offline use of `pyannote/speaker-diarization-3.1` (by [@simonottenhauskenbun](https://github.com/simonottenhauskenbun))

## Version 3.1.1 (2023-12-01)

### TL;DR

Providing `num_speakers` to [`pyannote/speaker-diarization-3.1`](https://hf.co/pyannote/speaker-diarization-3.1) now [works as expected](https://github.com/pyannote/pyannote-audio/issues/1567).

### Fixes

- fix(pipeline): fix support for setting `num_speakers` in [`pyannote/speaker-diarization-3.1`](https://hf.co/pyannote/speaker-diarization-3.1) pipeline

## Version 3.1.0 (2023-11-16)

### TL;DR

[`pyannote/speaker-diarization-3.1`](https://hf.co/pyannote/speaker-diarization-3.1) no longer requires [unpopular](https://github.com/pyannote/pyannote-audio/issues/1537) ONNX runtime

### New features

- feat(model): add WeSpeaker embedding wrapper based on PyTorch
- feat(model): add support for multi-speaker statistics pooling
- feat(pipeline): add `TimingHook` for profiling processing time
- feat(pipeline): add `ArtifactHook` for saving internal steps
- feat(pipeline): add support for list of hooks with `Hooks`
- feat(utils): add `"soft"` option to `Powerset.to_multilabel`

### Fixes

- fix(pipeline): add missing "embedding" hook call in `SpeakerDiarization`
- fix(pipeline): fix `AgglomerativeClustering` to honor `num_clusters` when provided
- fix(pipeline): fix frame-wise speaker count exceeding `max_speakers` or detected `num_speakers` in `SpeakerDiarization` pipeline

### Improvements

- improve(pipeline): compute `fbank` on GPU when requested

### Breaking changes

- BREAKING(pipeline): rename `WeSpeakerPretrainedSpeakerEmbedding` to `ONNXWeSpeakerPretrainedSpeakerEmbedding`
- BREAKING(setup): remove `onnxruntime` dependency.
  You can still use ONNX `hbredin/wespeaker-voxceleb-resnet34-LM` but you will have to install `onnxruntime` yourself.
- BREAKING(pipeline): remove `logging_hook` (use `ArtifactHook` instead)
- BREAKING(pipeline): remove `onset` and `offset` parameter in `SpeakerDiarizationMixin.speaker_count`
  You should now binarize segmentations before passing them to `speaker_count`

## Version 3.0.1 (2023-09-28)

- fix(pipeline): fix WeSpeaker GPU support

## Version 3.0.0 (2023-09-26)

### Features and improvements

- feat(pipeline): send pipeline to device with `pipeline.to(device)`
- feat(pipeline): add `return_embeddings` option to `SpeakerDiarization` pipeline
- feat(pipeline): make `segmentation_batch_size` and `embedding_batch_size` mutable in `SpeakerDiarization` pipeline (they now default to `1`)
- feat(pipeline): add progress hook to pipelines
- feat(task): add [powerset](https://www.isca-speech.org/archive/interspeech_2023/plaquet23_interspeech.html) support to `SpeakerDiarization` task
- feat(task): add support for multi-task models
- feat(task): add support for label scope in speaker diarization task
- feat(task): add support for missing classes in multi-label segmentation task
- feat(model): add segmentation model based on torchaudio self-supervised representation
- feat(pipeline): check version compatibility at load time
- improve(task): load metadata as tensors rather than pyannote.core instances
- improve(task): improve error message on missing specifications

### Breaking changes

- BREAKING(task): rename `Segmentation` task to `SpeakerDiarization`
- BREAKING(pipeline): pipeline defaults to CPU (use `pipeline.to(device)`)
- BREAKING(pipeline): remove `SpeakerSegmentation` pipeline (use `SpeakerDiarization` pipeline)
- BREAKING(pipeline): remove `segmentation_duration` parameter from `SpeakerDiarization` pipeline (defaults to `duration` of segmentation model)
- BREAKING(task): remove support for variable chunk duration for segmentation tasks
- BREAKING(pipeline): remove support for `FINCHClustering` and `HiddenMarkovModelClustering`
- BREAKING(setup): drop support for Python 3.7
- BREAKING(io): channels are now 0-indexed (used to be 1-indexed)
- BREAKING(io): multi-channel audio is no longer downmixed to mono by default.
  You should update how `pyannote.audio.core.io.Audio` is instantiated:
  - replace `Audio()` by `Audio(mono="downmix")`;
  - replace `Audio(mono=True)` by `Audio(mono="downmix")`;
  - replace `Audio(mono=False)` by `Audio()`.
- BREAKING(model): get rid of (flaky) `Model.introspection`
  If, for some weird reason, you wrote some custom code based on that,
  you should instead rely on `Model.example_output`.
- BREAKING(interactive): remove support for Prodigy recipes

### Fixes and improvements

- fix(pipeline): fix reproducibility issue with Ampere CUDA devices
- fix(pipeline): fix support for IOBase audio
- fix(pipeline): fix corner case with no speaker
- fix(train): prevent metadata preparation to happen twice
- fix(task): fix support for "balance" option
- improve(task): shorten and improve structure of Tensorboard tags

### Dependencies update

- setup: switch to torch 2.0+, torchaudio 2.0+, soundfile 0.12+, lightning 2.0+, torchmetrics 0.11+
- setup: switch to pyannote.core 5.0+, pyannote.database 5.0+, and pyannote.pipeline 3.0+
- setup: switch to speechbrain 0.5.14+

## Version 2.1.1 (2022-10-27)

- BREAKING(pipeline): rewrite speaker diarization pipeline
- feat(pipeline): add option to optimize for DER variant
- feat(clustering): add support for NeMo speaker embedding
- feat(clustering): add FINCH clustering
- feat(clustering): add min_cluster_size hparams to AgglomerativeClustering
- feat(hub): add support for private/gated models
- setup(hub): switch to latest hugginface_hub API
- fix(pipeline): fix support for missing reference in Resegmentation pipeline
- fix(clustering) fix corner case where HMM.fit finds too little states

## Version 2.0.1 (2022-07-20)

- BREAKING: complete rewrite
- feat: much better performance
- feat: Python-first API
- feat: pretrained pipelines (and models) on Huggingface model hub
- feat: multi-GPU training with pytorch-lightning
- feat: data augmentation with torch-audiomentations
- feat: Prodigy recipe for model-assisted audio annotation

## Version 1.1.2 (2021-01-28)

- fix: make sure master branch is used to load pretrained models (#599)

## Version 1.1 (2020-11-08)

- last release before complete rewriting

## Version 1.0.1 (2018-07-19)

- fix: fix regression in Precomputed.**call** (#110, #105)

## Version 1.0 (2018-07-03)

- chore: switch from keras to pytorch (with tensorboard support)
- improve: faster & better traning (`AutoLR`, advanced learning rate schedulers, improved batch generators)
- feat: add tunable speaker diarization pipeline (with its own tutorial)
- chore: drop support for Python 2 (use Python 3.6 or later)

## Version 0.3.1 (2017-07-06)

- feat: add python 3 support
- chore: rewrite neural speaker embedding using autograd
- feat: add new embedding architectures
- feat: add new embedding losses
- chore: switch to Keras 2
- doc: add tutorial for (MFCC) feature extraction
- doc: add tutorial for (LSTM-based) speech activity detection
- doc: add tutorial for (LSTM-based) speaker change detection
- doc: add tutorial for (TristouNet) neural speaker embedding

## Version 0.2.1 (2017-03-28)

- feat: add LSTM-based speech activity detection
- feat: add LSTM-based speaker change detection
- improve: refactor LSTM-based speaker embedding
- feat: add librosa basic support
- feat: add SMORMS3 optimizer

## Version 0.1.4 (2016-09-26)

- feat: add 'covariance_type' option to BIC segmentation

## Version 0.1.3 (2016-09-23)

- chore: rename sequence generator in preparation of the release of
  TristouNet reproducible research package.

## Version 0.1.2 (2016-09-22)

- first public version<|MERGE_RESOLUTION|>--- conflicted
+++ resolved
@@ -39,24 +39,20 @@
 
 ### Breaking changes
 
+- BREAKING(io): remove support for `sox` and `soundfile` audio I/O backends (only `ffmpeg` or in-memory audio is supported)
 - BREAKING(setup): drop support to `Python` < 3.10
-- BREAKING(chore): switch to native namespace package
 - BREAKING(hub): rename `use_auth_token` to `token`
+- BREAKING(task): remove `OverlappedSpeechDetection` task (part of `SpeakerDiarization` task)
+- BREAKING(pipeline): remove `OverlappedSpeechDetection` and `Resegmentation` unmaintained pipelines (part of `SpeakerDiarization`)
 - BREAKING(cache): rely on `huggingface_hub` caching directory (`PYANNOTE_CACHE` is no longer used)
 - BREAKING(inference): `Inference` now only supports already instantiated models
 - BREAKING(task): drop support for `multilabel` training in `SpeakerDiarization` task
 - BREAKING(task): drop support for `warm_up` option in `SpeakerDiarization` task
 - BREAKING(task): drop support for `weigh_by_cardinality` option in `SpeakerDiarization` task
 - BREAKING(task): drop support for `vad_loss` option in `SpeakerDiarization` task
-- BREAKING(task): remove `OverlappedSpeechDetection` task (part of `SpeakerDiarization` task)
+- BREAKING(chore): switch to native namespace package
 - BREAKING(cli): remove deprecated `pyannote-audio-train` CLI
-<<<<<<< HEAD
-- BREAKING(io): remove support for `sox` and `soundfile` audio I/O backends (only `ffmpeg` or in-memory audio is supported)
-  
-=======
-- BREAKING(pipeline): remove `OverlappedSpeechDetection` and `Resegmentation` unmaintained pipelines (part of `SpeakerDiarization`)
-
->>>>>>> 4315c12d
+
 ### New features
 
 - feat(io): switch from `torchaudio` to `torchcodec` for audio I/O
