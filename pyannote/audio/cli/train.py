# MIT License
#
# Copyright (c) 2020 CNRS
#
# Permission is hereby granted, free of charge, to any person obtaining a copy
# of this software and associated documentation files (the "Software"), to deal
# in the Software without restriction, including without limitation the rights
# to use, copy, modify, merge, publish, distribute, sublicense, and/or sell
# copies of the Software, and to permit persons to whom the Software is
# furnished to do so, subject to the following conditions:
#
# The above copyright notice and this permission notice shall be included in all
# copies or substantial portions of the Software.
#
# THE SOFTWARE IS PROVIDED "AS IS", WITHOUT WARRANTY OF ANY KIND, EXPRESS OR
# IMPLIED, INCLUDING BUT NOT LIMITED TO THE WARRANTIES OF MERCHANTABILITY,
# FITNESS FOR A PARTICULAR PURPOSE AND NONINFRINGEMENT. IN NO EVENT SHALL THE
# AUTHORS OR COPYRIGHT HOLDERS BE LIABLE FOR ANY CLAIM, DAMAGES OR OTHER
# LIABILITY, WHETHER IN AN ACTION OF CONTRACT, TORT OR OTHERWISE, ARISING FROM,
# OUT OF OR IN CONNECTION WITH THE SOFTWARE OR THE USE OR OTHER DEALINGS IN THE
# SOFTWARE.

import functools
from typing import Iterable
import os

import hydra
from hydra.utils import instantiate
from omegaconf import DictConfig, OmegaConf

from pytorch_lightning.callbacks import EarlyStopping, ModelCheckpoint
from pytorch_lightning.loggers import TensorBoardLogger
from pytorch_lightning.utilities.seed import seed_everything
from torch.nn import Parameter
from torch.optim import Optimizer

from pyannote.database import FileFinder, get_protocol
from torch_audiomentations.utils.config import from_dict as get_augmentation


def get_optimizer(
    parameters: Iterable[Parameter], lr: float = 1e-3, cfg: DictConfig = None
) -> Optimizer:
    return instantiate(cfg.optimizer, parameters, lr=lr)


@hydra.main(config_path="train_config", config_name="config")
def main(cfg: DictConfig) -> None:

    # make sure to set the random seed before the instantiation of Trainer
    # so that each model initializes with the same weights when using DDP.
    seed = int(os.environ.get("PL_GLOBAL_SEED", "0"))
    seed_everything(seed=seed)
    
    protocol = get_protocol(cfg.protocol, preprocessors={"audio": FileFinder()})

    # TODO: configure scheduler
    # TODO: configure layer freezing

<<<<<<< HEAD
    def optimizer(parameters: Iterable[Parameter], lr: float = 1e-3) -> Optimizer:
        return instantiate(cfg.optimizer, parameters, lr=lr)
=======
    # TODO: remove this OmegaConf.to_container hack once bug is solved:
    # https://github.com/omry/omegaconf/pull/443
    augmentation = get_augmentation(OmegaConf.to_container(cfg.augmentation)) if "augmentation" in cfg else None
    
    optimizer = functools.partial(get_optimizer, cfg=cfg)
>>>>>>> 03536842

    task = instantiate(
        cfg.task,
        protocol,
        optimizer=optimizer,
        learning_rate=cfg.optimizer.lr,
    )

    callbacks = []

    val_callback = task.val_callback()
    if val_callback is None:
        monitor, mode = task.val_monitor
    else:
        callbacks.append(val_callback)
        monitor, mode = val_callback.val_monitor

    model = instantiate(cfg.model, task=task)

    model_checkpoint = ModelCheckpoint(
        monitor=monitor,
        mode=mode,
        save_top_k=10,
        period=1,
        save_last=True,
        save_weights_only=False,
        dirpath=".",
        filename=f"{{epoch}}-{{{monitor}:.3f}}",
        verbose=cfg.verbose,
    )
    callbacks.append(model_checkpoint)

    # TODO: add option to configure early stopping patience    
    early_stopping = EarlyStopping(
        monitor=monitor,
        mode=mode,
        min_delta=0.0,
        patience=50,
        strict=True,
        verbose=cfg.verbose,
    )
    callbacks.append(early_stopping)

    # TODO: fail safely when log_graph=True raises an onnx error
    logger = TensorBoardLogger(
        ".",
        name="",
        version="",
        # log_graph=True,
    )

    
    trainer = instantiate(
        cfg.trainer,
        callbacks=callbacks,
        logger=logger,
    )

    if cfg.trainer.get("auto_lr_find", False):
        # HACK: everything but trainer.tune(...) should be removed
        # once the corresponding bug is fixed in pytorch-lighting.
        # https://github.com/pyannote/pyannote-audio/issues/514
        task.setup(stage="fit")
        model.setup(stage="fit")
        trainer.tune(model, task)
        lr = model.hparams.learning_rate
        task = instantiate(
            cfg.task,
            protocol,
            optimizer=optimizer,
            learning_rate=lr,
        )
        model = instantiate(cfg.model, task=task)

    trainer.fit(model, task)

    best_monitor = float(model_checkpoint.best_model_score)
    if mode == "min":
        return best_monitor
    else:
        return -best_monitor


if __name__ == "__main__":
    main()<|MERGE_RESOLUTION|>--- conflicted
+++ resolved
@@ -21,13 +21,12 @@
 # SOFTWARE.
 
 import functools
+import os
 from typing import Iterable
-import os
 
 import hydra
 from hydra.utils import instantiate
-from omegaconf import DictConfig, OmegaConf
-
+from omegaconf import DictConfig
 from pytorch_lightning.callbacks import EarlyStopping, ModelCheckpoint
 from pytorch_lightning.loggers import TensorBoardLogger
 from pytorch_lightning.utilities.seed import seed_everything
@@ -35,7 +34,6 @@
 from torch.optim import Optimizer
 
 from pyannote.database import FileFinder, get_protocol
-from torch_audiomentations.utils.config import from_dict as get_augmentation
 
 
 def get_optimizer(
@@ -51,22 +49,15 @@
     # so that each model initializes with the same weights when using DDP.
     seed = int(os.environ.get("PL_GLOBAL_SEED", "0"))
     seed_everything(seed=seed)
-    
+
     protocol = get_protocol(cfg.protocol, preprocessors={"audio": FileFinder()})
 
     # TODO: configure scheduler
     # TODO: configure layer freezing
 
-<<<<<<< HEAD
-    def optimizer(parameters: Iterable[Parameter], lr: float = 1e-3) -> Optimizer:
-        return instantiate(cfg.optimizer, parameters, lr=lr)
-=======
     # TODO: remove this OmegaConf.to_container hack once bug is solved:
     # https://github.com/omry/omegaconf/pull/443
-    augmentation = get_augmentation(OmegaConf.to_container(cfg.augmentation)) if "augmentation" in cfg else None
-    
     optimizer = functools.partial(get_optimizer, cfg=cfg)
->>>>>>> 03536842
 
     task = instantiate(
         cfg.task,
@@ -99,7 +90,7 @@
     )
     callbacks.append(model_checkpoint)
 
-    # TODO: add option to configure early stopping patience    
+    # TODO: add option to configure early stopping patience
     early_stopping = EarlyStopping(
         monitor=monitor,
         mode=mode,
@@ -118,7 +109,6 @@
         # log_graph=True,
     )
 
-    
     trainer = instantiate(
         cfg.trainer,
         callbacks=callbacks,
