--- conflicted
+++ resolved
@@ -28,7 +28,7 @@
 from dataclasses import dataclass
 from enum import Enum
 from functools import cached_property
-from typing import TYPE_CHECKING, Callable, Iterable, List, Optional, Text
+from typing import TYPE_CHECKING, Callable, Iterable, List, Optional, Text, Union
 
 import pytorch_lightning as pl
 import torch
@@ -37,12 +37,7 @@
 from torch.optim import Adam, Optimizer
 from torch.utils.data import DataLoader, IterableDataset
 
-<<<<<<< HEAD
-from pyannote.audio.core.io import AudioFile
 from pyannote.audio.data.data import DownloadableProtocol
-from pyannote.core import Segment, SlidingWindow
-=======
->>>>>>> be5af06e
 from pyannote.database import Protocol
 
 if TYPE_CHECKING:
