--- conflicted
+++ resolved
@@ -33,6 +33,7 @@
 
 import pytorch_lightning as pl
 import torch
+from pyannote.database import Protocol
 from torch.utils.data import DataLoader, Dataset, IterableDataset
 from torch.utils.data._utils.collate import default_collate
 from torch_audiomentations.core.transforms_interface import BaseWaveformTransform
@@ -41,7 +42,6 @@
 
 from pyannote.audio.utils.loss import binary_cross_entropy, nll_loss
 from pyannote.audio.utils.protocol import check_protocol
-from pyannote.database import Protocol
 
 
 # Type of machine learning problem
@@ -248,10 +248,6 @@
     def setup_loss_func(self):
         pass
 
-<<<<<<< HEAD
-    @staticmethod
-    def get_default_metric_name(metric: Union[Metric, Type]):
-=======
     def get_val_metric_prefix(self) -> str:
         return f"{self.ACRONYM}@val_"
 
@@ -262,17 +258,12 @@
 
     @staticmethod
     def get_metric_name(metric: Union[Metric, Type]) -> str:
->>>>>>> bac13506
         if isinstance(metric, Metric):
             return type(metric).__name__.lower()
         elif isinstance(metric, Type):
             return metric.__name__.lower()
         else:
-<<<<<<< HEAD
-            msg = "get_default_metric_name only accepts Metric and Type arguments."
-=======
             msg = "get_metric_name only accepts Metric and Type arguments."
->>>>>>> bac13506
             raise ValueError(msg)
 
     def setup_validation_metric(self) -> Metric:
@@ -282,13 +273,8 @@
 
         # If the metrics' names are not given, generate automatically lowercase ones
         if not isinstance(metricsarg, dict):
-<<<<<<< HEAD
-            metricsarg = {Task.get_default_metric_name(m): m for m in self.metrics}
-        return MetricCollection(metricsarg, prefix=f"{self.ACRONYM}@val_")
-=======
             metricsarg = {Task.get_metric_name(m): m for m in self.metrics}
         return MetricCollection(metricsarg, prefix=self.get_val_metric_prefix())
->>>>>>> bac13506
 
     def train__iter__(self):
         # will become train_dataset.__iter__ method
