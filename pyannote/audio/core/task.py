# MIT License
#
# Copyright (c) 2020- CNRS
#
# Permission is hereby granted, free of charge, to any person obtaining a copy
# of this software and associated documentation files (the "Software"), to deal
# in the Software without restriction, including without limitation the rights
# to use, copy, modify, merge, publish, distribute, sublicense, and/or sell
# copies of the Software, and to permit persons to whom the Software is
# furnished to do so, subject to the following conditions:
#
# The above copyright notice and this permission notice shall be included in all
# copies or substantial portions of the Software.
#
# THE SOFTWARE IS PROVIDED "AS IS", WITHOUT WARRANTY OF ANY KIND, EXPRESS OR
# IMPLIED, INCLUDING BUT NOT LIMITED TO THE WARRANTIES OF MERCHANTABILITY,
# FITNESS FOR A PARTICULAR PURPOSE AND NONINFRINGEMENT. IN NO EVENT SHALL THE
# AUTHORS OR COPYRIGHT HOLDERS BE LIABLE FOR ANY CLAIM, DAMAGES OR OTHER
# LIABILITY, WHETHER IN AN ACTION OF CONTRACT, TORT OR OTHERWISE, ARISING FROM,
# OUT OF OR IN CONNECTION WITH THE SOFTWARE OR THE USE OR OTHER DEALINGS IN THE
# SOFTWARE.


from __future__ import annotations

import itertools
import multiprocessing
import numpy as np
from pathlib import Path
<<<<<<< HEAD
import pickle
=======
>>>>>>> 5358986e
import sys
import warnings
from dataclasses import dataclass
from enum import Enum
from collections import defaultdict
from functools import cached_property, partial
from numbers import Number
from typing import Dict, List, Literal, Optional, Sequence, Text, Tuple, Union

import pytorch_lightning as pl
import scipy.special
import torch
from pyannote.database import Protocol
from pyannote.database.protocol import SegmentationProtocol, SpeakerDiarizationProtocol
from pyannote.database.protocol.protocol import Scope, Subset
from torch.utils.data import DataLoader, Dataset, IterableDataset
from torch_audiomentations import Identity
from torch_audiomentations.core.transforms_interface import BaseWaveformTransform
from torchmetrics import Metric, MetricCollection

from pyannote.audio.utils.loss import binary_cross_entropy, nll_loss
from pyannote.audio.utils.protocol import check_protocol

Subsets = list(Subset.__args__)
Scopes = list(Scope.__args__)

# Type of machine learning problem
class Problem(Enum):
    BINARY_CLASSIFICATION = 0
    MONO_LABEL_CLASSIFICATION = 1
    MULTI_LABEL_CLASSIFICATION = 2
    REPRESENTATION = 3
    REGRESSION = 4
    # any other we could think of?


# A task takes an audio chunk as input and returns
# either a temporal sequence of predictions
# or just one prediction for the whole audio chunk
class Resolution(Enum):
    FRAME = 1  # model outputs a sequence of frames
    CHUNK = 2  # model outputs just one vector for the whole chunk


class UnknownSpecificationsError(Exception):
    pass


@dataclass
class Specifications:
    problem: Problem
    resolution: Resolution

    # (maximum) chunk duration in seconds
    duration: float

    # (for variable-duration tasks only) minimum chunk duration in seconds
    min_duration: Optional[float] = None

    # use that many seconds on the left- and rightmost parts of each chunk
    # to warm up the model. This is mostly useful for segmentation tasks.
    # While the model does process those left- and right-most parts, only
    # the remaining central part of each chunk is used for computing the
    # loss during training, and for aggregating scores during inference.
    # Defaults to 0. (i.e. no warm-up).
    warm_up: Optional[Tuple[float, float]] = (0.0, 0.0)

    # (for classification tasks only) list of classes
    classes: Optional[List[Text]] = None

    # (for powerset only) max number of simultaneous classes
    # (n choose k with k <= powerset_max_classes)
    powerset_max_classes: Optional[int] = None

    # whether classes are permutation-invariant (e.g. diarization)
    permutation_invariant: bool = False

    @cached_property
    def powerset(self) -> bool:
        if self.powerset_max_classes is None:
            return False

        if self.problem != Problem.MONO_LABEL_CLASSIFICATION:
            raise ValueError(
                "`powerset_max_classes` only makes sense with multi-class classification problems."
            )

        return True

    @cached_property
    def num_powerset_classes(self) -> int:
        # compute number of subsets of size at most "powerset_max_classes"
        # e.g. with len(classes) = 3 and powerset_max_classes = 2:
        # {}, {0}, {1}, {2}, {0, 1}, {0, 2}, {1, 2}
        return int(
            sum(
                scipy.special.binom(len(self.classes), i)
                for i in range(0, self.powerset_max_classes + 1)
            )
        )

    def __len__(self):
        return 1

    def __iter__(self):
        yield self


class TrainDataset(IterableDataset):
    def __init__(self, task: Task):
        super().__init__()
        self.task = task

    def __iter__(self):
        return self.task.train__iter__()

    def __len__(self):
        return self.task.train__len__()


class ValDataset(Dataset):
    def __init__(self, task: Task):
        super().__init__()
        self.task = task

    def __getitem__(self, idx):
        return self.task.val__getitem__(idx)

    def __len__(self):
        return self.task.val__len__()


class Task(pl.LightningDataModule):
    """Base task class

    A task is the combination of a "problem" and a "dataset".
    For example, here are a few tasks:
    - voice activity detection on the AMI corpus
    - speaker embedding on the VoxCeleb corpus
    - end-to-end speaker diarization on the VoxConverse corpus

    A task is expected to be solved by a "model" that takes an
    audio chunk as input and returns the solution. Hence, the
    task is in charge of generating (input, expected_output)
    samples used for training the model.

    Parameters
    ----------
    protocol : Protocol
        pyannote.database protocol
    duration : float, optional
        Chunks duration in seconds. Defaults to two seconds (2.).
    min_duration : float, optional
        Sample training chunks duration uniformely between `min_duration`
        and `duration`. Defaults to `duration` (i.e. fixed length chunks).
    warm_up : float or (float, float), optional
        Use that many seconds on the left- and rightmost parts of each chunk
        to warm up the model. This is mostly useful for segmentation tasks.
        While the model does process those left- and right-most parts, only
        the remaining central part of each chunk is used for computing the
        loss during training, and for aggregating scores during inference.
        Defaults to 0. (i.e. no warm-up).
    batch_size : int, optional
        Number of training samples per batch. Defaults to 32.
    num_workers : int, optional
        Number of workers used for generating training samples.
        Defaults to multiprocessing.cpu_count() // 2.
    pin_memory : bool, optional
        If True, data loaders will copy tensors into CUDA pinned
        memory before returning them. See pytorch documentation
        for more details. Defaults to False.
    augmentation : BaseWaveformTransform, optional
        torch_audiomentations waveform transform, used by dataloader
        during training.
    metric : optional
        Validation metric(s). Can be anything supported by torchmetrics.MetricCollection.
        Defaults to value returned by `default_metric` method.
    cache_path : str, optional
       File path where store task-related data, especially data from protocol

    Attributes
    ----------
    specifications : Specifications or tuple of Specifications
        Task specifications (available after `Task.setup` has been called.)
    """

    def __init__(
        self,
        protocol: Protocol,
        duration: float = 2.0,
        min_duration: float = None,
        warm_up: Union[float, Tuple[float, float]] = 0.0,
        batch_size: int = 32,
        num_workers: int = None,
        pin_memory: bool = False,
        augmentation: BaseWaveformTransform = None,
        metric: Union[Metric, Sequence[Metric], Dict[str, Metric]] = None,
        cache_path: Optional[Union[str, None]] = None
    ):
        super().__init__()

        # dataset
        self.protocol, checks = check_protocol(protocol)
        self.has_validation = checks["has_validation"]
        self.has_scope = checks["has_scope"]
        self.has_classes = checks["has_classes"]

        # batching
        self.duration = duration
        self.min_duration = duration if min_duration is None else min_duration
        self.batch_size = batch_size

        # training
        if isinstance(warm_up, Number):
            warm_up = (warm_up, warm_up)
        self.warm_up = warm_up

        # multi-processing
        if num_workers is None:
            num_workers = multiprocessing.cpu_count() // 2

        if (
            num_workers > 0
            and sys.platform == "darwin"
            and sys.version_info[0] >= 3
            and sys.version_info[1] >= 8
        ):
            warnings.warn(
                "num_workers > 0 is not supported with macOS and Python 3.8+: "
                "setting num_workers = 0."
            )
            num_workers = 0

        self.num_workers = num_workers
        self.pin_memory = pin_memory
        self.augmentation = augmentation or Identity(output_type="dict")
        self._metric = metric
        self.cache_path = cache_path
        self.prepared_data = {}

    def prepare_data(self):
        """Use this to download and prepare data

        This is where we might end up downloading datasets
        and transform them so that they are ready to be used
        with pyannote.database. but for now, the API assume
        that we directly provide a pyannote.database.Protocol.

        Notes
        -----
        Called only once on the main process (and only on it), for global_rank 0.
        """
        if self.cache_path is not None:
            cache_path = Path(self.cache_path)
            if cache_path.exists():
<<<<<<< HEAD
                # data was already created, do nothing
                return
            # create a new cache directory at the path specified by the user
            else:
                cache_rep = Path(self.cache_path[: self.cache_path.rfind('/')])
                cache_rep.mkdir(parents=True, exist_ok=True)
=======
                # data was already created, nothing to do
                return
            # create a new cache directory at the path specified by the user
            cache_path.parent.mkdir(parents=True, exist_ok=True)
>>>>>>> 5358986e
        # duration of training chunks
        # TODO: handle variable duration case
        duration = getattr(self, "duration", 0.0)

        # list of possible values for each metadata key
        metadata_unique_values = defaultdict(list)

        metadata_unique_values["subset"] = Subsets

        if isinstance(self.protocol, SpeakerDiarizationProtocol):
            metadata_unique_values["scope"] = Scopes

        elif isinstance(self.protocol, SegmentationProtocol):
            classes = getattr(self, "classes", list())

        # save all protocol data in a dict
        prepared_data = {}

        # make sure classes attribute exists (and set to None if it did not exist)
        prepared_data["classes"] = getattr(self, "classes", None)
        if prepared_data["classes"] is None:
            classes = list()
            # metadata_unique_values["classes"] = list(classes)
        else:
            classes = prepared_data["classes"]

        audios = list()  # list of path to audio files
        audio_infos = list()
        audio_encodings = list()
        metadata = list()  # list of metadata

        annotated_duration = list()  # total duration of annotated regions (per file)
        annotated_regions = list()  # annotated regions
        annotations = list()  # actual annotations
        annotated_classes = list()  # list of annotated classes (per file)
        unique_labels = list()

        if self.has_validation:
            files_iter = itertools.chain(
                self.protocol.train(), self.protocol.development()
            )
        else:
            files_iter = self.protocol.train()

        for file_id, file in enumerate(files_iter):
            # gather metadata and update metadata_unique_values so that each metadatum
            # (e.g. source database or label) is represented by an integer.
            metadatum = dict()

            # keep track of source database and subset (train, development, or test)
            if file["database"] not in metadata_unique_values["database"]:
                metadata_unique_values["database"].append(file["database"])
            metadatum["database"] = metadata_unique_values["database"].index(
                file["database"]
            )
            metadatum["subset"] = Subsets.index(file["subset"])

            # keep track of speaker label scope (file, database, or global) for speaker diarization protocols
            if isinstance(self.protocol, SpeakerDiarizationProtocol):
                metadatum["scope"] = Scopes.index(file["scope"])

            # keep track of list of classes for regular segmentation protocols
            # Different files may be annotated using a different set of classes
            # (e.g. one database for speech/music/noise, and another one for male/female/child)
            if isinstance(self.protocol, SegmentationProtocol):
                if "classes" in file:
                    local_classes = file["classes"]
                else:
                    local_classes = file["annotation"].labels()

                # if task was not initialized with a fixed list of classes,
                # we build it as the union of all classes found in files
                if prepared_data["classes"] is None:
                    for klass in local_classes:
                        if klass not in classes:
                            classes.append(klass)
                    annotated_classes.append(
                        [classes.index(klass) for klass in local_classes]
                    )

                # if task was initialized with a fixed list of classes,
                # we make sure that all files use a subset of these classes
                # if they don't, we issue a warning and ignore the extra classes
                else:
                    extra_classes = set(local_classes) - set(prepared_data["classes"])
                    if extra_classes:
                        warnings.warn(
                            f"Ignoring extra classes ({', '.join(extra_classes)}) found for file {file['uri']} ({file['database']}). "
                        )
                    annotated_classes.append(
                        [
                            prepared_data["classes"].index(klass)
                            for klass in set(local_classes) & set(prepared_data["classes"])
                        ]
                    )

            remaining_metadata_keys = set(file) - set(
                [
                    "uri",
                    "database",
                    "subset",
                    "audio",
                    "torchaudio.info",
                    "scope",
                    "classes",
                    "annotation",
                    "annotated",
                ]
            )

            # keep track of any other (integer or string) metadata provided by the protocol
            # (e.g. a "domain" key for domain-adversarial training)
            for key in remaining_metadata_keys:
                value = file[key]

                if isinstance(value, str):
                    if value not in metadata_unique_values[key]:
                        metadata_unique_values[key].append(value)
                    metadatum[key] = metadata_unique_values[key].index(value)

                elif isinstance(value, int):
                    metadatum[key] = value

                else:
                    warnings.warn(
                        f"Ignoring '{key}' metadata because of its type ({type(value)}). Only str and int are supported for now.",
                        category=UserWarning,
                    )

            metadata.append(metadatum)

            database_unique_labels = list()

            # reset list of file-scoped labels
            file_unique_labels = list()

            # path to audio file
            audios.append(str(file["audio"]))

            # audio info
            audio_info = file["torchaudio.info"]
            audio_infos.append(
                (
                    audio_info.sample_rate,  # sample rate
                    audio_info.num_frames,  # number of frames
                    audio_info.num_channels,  # number of channels
                    audio_info.bits_per_sample,  # bits per sample
                )
            )
            audio_encodings.append(audio_info.encoding)  # encoding

            # annotated regions and duration
            _annotated_duration = 0.0
            for segment in file["annotated"]:
                # skip annotated regions that are shorter than training chunk duration
                if segment.duration < duration:
                    continue

                # append annotated region
                annotated_region = (
                    file_id,
                    segment.duration,
                    segment.start,
<<<<<<< HEAD
                    segment.end,
=======
>>>>>>> 5358986e
                )
                annotated_regions.append(annotated_region)

                # increment annotated duration
                _annotated_duration += segment.duration

            # append annotated duration
            annotated_duration.append(_annotated_duration)

            # annotations
            for segment, _, label in file["annotation"].itertracks(yield_label=True):
                # "scope" is provided by speaker diarization protocols to indicate
                # whether speaker labels are local to the file ('file'), consistent across
                # all files in a database ('database'), or globally consistent ('global')

                if "scope" in file:
                    # 0 = 'file'
                    # 1 = 'database'
                    # 2 = 'global'
                    scope = Scopes.index(file["scope"])

                    # update list of file-scope labels
                    if label not in file_unique_labels:
                        file_unique_labels.append(label)
                    # and convert label to its (file-scope) index
                    file_label_idx = file_unique_labels.index(label)

                    database_label_idx = global_label_idx = -1

                    if scope > 0:  # 'database' or 'global'
                        # update list of database-scope labels
                        if label not in database_unique_labels:
                            database_unique_labels.append(label)

                        # and convert label to its (database-scope) index
                        database_label_idx = database_unique_labels.index(label)

                    if scope > 1:  # 'global'
                        # update list of global-scope labels
                        if label not in unique_labels:
                            unique_labels.append(label)
                        # and convert label to its (global-scope) index
                        global_label_idx = unique_labels.index(label)

                # basic segmentation protocols do not provide "scope" information
                # as classes are global by definition

                else:
                    try:
                        file_label_idx = (
                            database_label_idx
                        ) = global_label_idx = classes.index(label)
                    except ValueError:
                        # skip labels that are not in the list of classes
                        continue

                annotations.append(
                    (
                        file_id,  # index of file
                        segment.start,  # start time
                        segment.end,  # end time
                        file_label_idx,  # file-scope label index
                        database_label_idx,  # database-scope label index
                        global_label_idx,  # global-scope index
                    )
                )

        # since not all metadata keys are present in all files, fallback to -1 when a key is missing
        metadata = [
            tuple(metadatum.get(key, -1) for key in metadata_unique_values)
            for metadatum in metadata
        ]
<<<<<<< HEAD
        dtype = [(key, "i") for key in metadata_unique_values]

        prepared_data["metadata"] = np.array(metadata, dtype=dtype)
        prepared_data["audios"] = np.array(audios, dtype=np.string_)
=======
        dtype = [(key, "b") for key in metadata_unique_values]

        prepared_data["metadata"] = np.array(metadata, dtype=dtype)
        metadata.clear()
        prepared_data["audios"] = np.array(audios, dtype=np.string_)
        audios.clear()
>>>>>>> 5358986e

        # turn list of files metadata into a single numpy array
        # TODO: improve using https://github.com/pytorch/pytorch/issues/13246#issuecomment-617140519
        dtype = [
            ("sample_rate", "i"),
            ("num_frames", "i"),
<<<<<<< HEAD
            ("num_channels", "i"),
            ("bits_per_sample", "i"),
        ]
        prepared_data["audio_infos"] = np.array(audio_infos, dtype=dtype)
        prepared_data["audio_encodings"] = np.array(audio_encodings, dtype=np.string_)
        prepared_data["annotated_duration"] = np.array(annotated_duration)

        # turn list of annotated regions into a single numpy array
        dtype = [("file_id", "i"), ("duration", "f"), ("start", "f"), ("end", "f")]
        annotated_regions_array = np.array(annotated_regions, dtype=dtype)
        prepared_data["annotated_regions"] = annotated_regions_array
=======
            ("num_channels", "B"),
            ("bits_per_sample", "B"),
        ]
        prepared_data["audio_infos"] = np.array(audio_infos, dtype=dtype)
        audio_infos.clear()
        prepared_data["audio_encodings"] = np.array(audio_encodings, dtype=np.string_)
        audio_encodings.clear()
        prepared_data["annotated_duration"] = np.array(annotated_duration)
        annotated_duration.clear()

        # turn list of annotated regions into a single numpy array
        dtype = [("file_id", "i"), ("duration", "f"), ("start", "f")]
        prepared_data["annotated_regions"] = np.array(annotated_regions, dtype=dtype)
        annotated_regions.clear()
>>>>>>> 5358986e

        # convert annotated_classes (which is a list of list of classes, one list of classes per file)
        # into a single (num_files x num_classes) numpy array:
        #    * True indicates that this particular class was annotated for this particular file (though it may not be active in this file)
        #    * False indicates that this particular class was not even annotated (i.e. its absence does not imply that it is not active in this file)
        if isinstance(self.protocol, SegmentationProtocol) and prepared_data["classes"] is None:
            prepared_data["classes"] = classes
        annotated_classes_array = np.zeros(
            (len(annotated_classes), len(classes)), dtype=np.bool_
        )
        for file_id, classes in enumerate(annotated_classes):
            annotated_classes_array[file_id, classes] = True
        prepared_data["annotated_classes"] = annotated_classes_array
<<<<<<< HEAD
=======
        annotated_classes.clear()
        del annotated_classes_array
>>>>>>> 5358986e

        # turn list of annotations into a single numpy array
        dtype = [
            ("file_id", "i"),
            ("start", "f"),
            ("end", "f"),
            ("file_label_idx", "i"),
            ("database_label_idx", "i"),
            ("global_label_idx", "i"),
        ]

        prepared_data["annotations"] = np.array(annotations, dtype=dtype)
<<<<<<< HEAD
        prepared_data["metadata_unique_values"] = metadata_unique_values

        if not self.has_validation:
            return

        validation_chunks = list()

        # obtain indexes of files in the validation subset
        validation_file_ids = np.where(
            prepared_data["metadata"]["subset"] == Subsets.index("development")
        )[0]

        # iterate over files in the validation subset
        for file_id in validation_file_ids:
            # get annotated regions in file
            annotated_regions = annotated_regions_array[
                annotated_regions_array["file_id"] == file_id
            ]

            # iterate over annotated regions
            for annotated_region in annotated_regions:
                # number of chunks in annotated region
                num_chunks = round(annotated_region["duration"] // duration)

                # iterate over chunks
                for c in range(num_chunks):
                    start_time = annotated_region["start"] + c * duration
                    validation_chunks.append((file_id, start_time, duration))

        dtype = [("file_id", "i"), ("start", "f"), ("duration", "f")]
        prepared_data["validation_chunks"] = np.array(validation_chunks, dtype=dtype)
        
=======
        annotations.clear()
        prepared_data["metadata_unique_values"] = metadata_unique_values
        metadata_unique_values.clear()

        if self.has_validation:
            validation_chunks = list()

            # obtain indexes of files in the validation subset
            validation_file_ids = np.where(
                prepared_data["metadata"]["subset"] == Subsets.index("development")
            )[0]

            # iterate over files in the validation subset
            for file_id in validation_file_ids:
                # get annotated regions in file
                annotated_regions = prepared_data["annotated_regions"][
                    prepared_data["annotated_regions"]["file_id"] == file_id
                ]

                # iterate over annotated regions
                for annotated_region in annotated_regions:
                    # number of chunks in annotated region
                    num_chunks = round(annotated_region["duration"] // duration)

                    # iterate over chunks
                    for c in range(num_chunks):
                        start_time = annotated_region["start"] + c * duration
                        validation_chunks.append((file_id, start_time, duration))

            dtype = [("file_id", "i"), ("start", "f"), ("duration", "f")]
            prepared_data["validation_chunks"] = np.array(validation_chunks, dtype=dtype)
            validation_chunks.clear()

>>>>>>> 5358986e
        self.prepared_data = prepared_data
        self.has_setup_metadata = True

        # save preparated data on the disk
        if self.cache_path is not None:
            with open(self.cache_path, 'wb') as cache_file:
<<<<<<< HEAD
                pickle.dump(prepared_data, cache_file)
=======
                np.savez_compressed(cache_file, **prepared_data)
>>>>>>> 5358986e

        self.has_prepared_data = True

    def setup(self, stage=None):
        """Setup data on each device"""
<<<<<<< HEAD
        if not self.has_setup_metadata:
            # if no cache directory was provided by the user and task data was not already prepared
            if self.cache_path is None and not self.has_prepared_data:
                warnings.warn("""No path to the directory containing the cache of prepared data
                              has been specified. Data preparation will therefore be carried out
                              on each process used for training. To speed up data preparation, you
                              can specify a cache directory when instantiating the task.""", stacklevel=1)
                self.prepare_data()
                return
            # load data cached by prepare_data method into the task:
            try:
                with open(self.cache_path, 'rb') as cache_file:
                    self.prepared_data = pickle.load(cache_file)
            except FileNotFoundError:
                print("""Cached data for protocol not found. Ensure that prepare_data was
                      executed correctly and that the path to the task cache is correct""")
                raise
            self.has_setup_metadata = True
=======
        # if all data was assigned to the task, nothing to do
        if self.has_setup_metadata:
            return
        # if no cache directory was provided by the user and task data was not already prepared
        if self.cache_path is None and not self.has_prepared_data:
            warnings.warn("No path to the directory containing the cache of prepared data"
                            " has been specified. Data preparation will therefore be carried out"
                            " on each process used for training. To speed up data preparation, you"
                            " can specify a cache directory when instantiating the task.", stacklevel=1)
            self.prepare_data()
            return
        # load data cached by prepare_data method into the task:
        try:
            with open(self.cache_path, 'rb') as cache_file:
                self.prepared_data = dict(np.load(cache_file, allow_pickle=True))
        except FileNotFoundError:
            print("""Cached data for protocol not found. Ensure that prepare_data was
                    executed correctly and that the path to the task cache is correct""")
            raise
        self.has_setup_metadata = True

>>>>>>> 5358986e

    @property
    def specifications(self) -> Union[Specifications, Tuple[Specifications]]:
        # setup metadata on-demand the first time specifications are requested and missing
        if not hasattr(self, "_specifications"):
            self.setup()
        return self._specifications

    @specifications.setter
    def specifications(
        self, specifications: Union[Specifications, Tuple[Specifications]]
    ):
        self._specifications = specifications

    @property
    def has_prepared_data(self):
<<<<<<< HEAD
=======
        # This flag indicates if data for this task was generated, and
        # optionally saved on the disk
>>>>>>> 5358986e
        return getattr(self, "_has_prepared_data", False)

    @has_prepared_data.setter
    def has_prepared_data(self, value: bool):
        self._has_setup_metadata = value

    @property
    def has_setup_metadata(self):
        # This flag indicates if data was assigned to this task, directly from prepared
        # data or by reading in a cached file on the disk
        return getattr(self, "_has_setup_metadata", False)

    @has_setup_metadata.setter
    def has_setup_metadata(self, value: bool):
        self._has_setup_metadata = value

    def setup_loss_func(self):
        pass

    def train__iter__(self):
        # will become train_dataset.__iter__ method
        msg = f"Missing '{self.__class__.__name__}.train__iter__' method."
        raise NotImplementedError(msg)

    def train__len__(self):
        # will become train_dataset.__len__ method
        msg = f"Missing '{self.__class__.__name__}.train__len__' method."
        raise NotImplementedError(msg)

    def collate_fn(self, batch, stage="train"):
        msg = f"Missing '{self.__class__.__name__}.collate_fn' method."
        raise NotImplementedError(msg)

    def train_dataloader(self) -> DataLoader:
        return DataLoader(
            TrainDataset(self),
            batch_size=self.batch_size,
            num_workers=self.num_workers,
            pin_memory=self.pin_memory,
            drop_last=True,
            collate_fn=partial(self.collate_fn, stage="train"),
        )

    def default_loss(
        self, specifications: Specifications, target, prediction, weight=None
    ) -> torch.Tensor:
        """Guess and compute default loss according to task specification

        Parameters
        ----------
        specifications : Specifications
            Task specifications
        target : torch.Tensor
            * (batch_size, num_frames) for binary classification
            * (batch_size, num_frames) for multi-class classification
            * (batch_size, num_frames, num_classes) for multi-label classification
        prediction : torch.Tensor
            (batch_size, num_frames, num_classes)
        weight : torch.Tensor, optional
            (batch_size, num_frames, 1)

        Returns
        -------
        loss : torch.Tensor
            Binary cross-entropy loss in case of binary and multi-label classification,
            Negative log-likelihood loss in case of multi-class classification.

        """

        if specifications.problem in [
            Problem.BINARY_CLASSIFICATION,
            Problem.MULTI_LABEL_CLASSIFICATION,
        ]:
            return binary_cross_entropy(prediction, target, weight=weight)

        elif specifications.problem in [Problem.MONO_LABEL_CLASSIFICATION]:
            return nll_loss(prediction, target, weight=weight)

        else:
            msg = "TODO: implement for other types of problems"
            raise NotImplementedError(msg)

    def common_step(self, batch, batch_idx: int, stage: Literal["train", "val"]):
        """Default training or validation step according to task specification

            * binary cross-entropy loss for binary or multi-label classification
            * negative log-likelihood loss for regular classification

        If "weight" attribute exists, batch[self.weight] is also passed to the loss function
        during training (but has no effect in validation).

        Parameters
        ----------
        batch : (usually) dict of torch.Tensor
            Current batch.
        batch_idx: int
            Batch index.
        stage : {"train", "val"}
            "train" for training step, "val" for validation step

        Returns
        -------
        loss : {str: torch.tensor}
            {"loss": loss}
        """

        if isinstance(self.specifications, tuple):
            raise NotImplementedError(
                "Default training/validation step is not implemented for multi-task."
            )

        # forward pass
        y_pred = self.model(batch["X"])

        batch_size, num_frames, _ = y_pred.shape
        # (batch_size, num_frames, num_classes)

        # target
        y = batch["y"]

        # frames weight
        weight_key = getattr(self, "weight", None) if stage == "train" else None
        weight = batch.get(
            weight_key,
            torch.ones(batch_size, num_frames, 1, device=self.model.device),
        )
        # (batch_size, num_frames, 1)

        # warm-up
        warm_up_left = round(self.warm_up[0] / self.duration * num_frames)
        weight[:, :warm_up_left] = 0.0
        warm_up_right = round(self.warm_up[1] / self.duration * num_frames)
        weight[:, num_frames - warm_up_right :] = 0.0

        # compute loss
        loss = self.default_loss(self.specifications, y, y_pred, weight=weight)

        # skip batch if something went wrong for some reason
        if torch.isnan(loss):
            return None

        self.model.log(
            f"loss/{stage}",
            loss,
            on_step=False,
            on_epoch=True,
            prog_bar=False,
            logger=True,
        )
        return {"loss": loss}

    # default training_step provided for convenience
    # can obviously be overriden for each task
    def training_step(self, batch, batch_idx: int):
        return self.common_step(batch, batch_idx, "train")

    def val__getitem__(self, idx):
        # will become val_dataset.__getitem__ method
        msg = f"Missing '{self.__class__.__name__}.val__getitem__' method."
        raise NotImplementedError(msg)

    def val__len__(self):
        # will become val_dataset.__len__ method
        msg = f"Missing '{self.__class__.__name__}.val__len__' method."
        raise NotImplementedError(msg)

    def val_dataloader(self) -> Optional[DataLoader]:
        if self.has_validation:
            return DataLoader(
                ValDataset(self),
                batch_size=self.batch_size,
                num_workers=self.num_workers,
                pin_memory=self.pin_memory,
                drop_last=False,
                collate_fn=partial(self.collate_fn, stage="val"),
            )
        else:
            return None

    # default validation_step provided for convenience
    # can obviously be overriden for each task
    def validation_step(self, batch, batch_idx: int):
        return self.common_step(batch, batch_idx, "val")

    def default_metric(self) -> Union[Metric, Sequence[Metric], Dict[str, Metric]]:
        """Default validation metric"""
        msg = f"Missing '{self.__class__.__name__}.default_metric' method."
        raise NotImplementedError(msg)

    @cached_property
    def metric(self) -> MetricCollection:
        if self._metric is None:
            self._metric = self.default_metric()

        return MetricCollection(self._metric)

    def setup_validation_metric(self):
        metric = self.metric
        if metric is not None:
            self.model.validation_metric = metric
            self.model.validation_metric.to(self.model.device)

    @property
    def val_monitor(self):
        """Quantity (and direction) to monitor

        Useful for model checkpointing or early stopping.

        Returns
        -------
        monitor : str
            Name of quantity to monitor.
        mode : {'min', 'max}
            Minimize

        See also
        --------
        pytorch_lightning.callbacks.ModelCheckpoint
        pytorch_lightning.callbacks.EarlyStopping
        """

        name, metric = next(iter(self.metric.items()))
        return name, "max" if metric.higher_is_better else "min"<|MERGE_RESOLUTION|>--- conflicted
+++ resolved
@@ -27,10 +27,6 @@
 import multiprocessing
 import numpy as np
 from pathlib import Path
-<<<<<<< HEAD
-import pickle
-=======
->>>>>>> 5358986e
 import sys
 import warnings
 from dataclasses import dataclass
@@ -286,19 +282,10 @@
         if self.cache_path is not None:
             cache_path = Path(self.cache_path)
             if cache_path.exists():
-<<<<<<< HEAD
-                # data was already created, do nothing
-                return
-            # create a new cache directory at the path specified by the user
-            else:
-                cache_rep = Path(self.cache_path[: self.cache_path.rfind('/')])
-                cache_rep.mkdir(parents=True, exist_ok=True)
-=======
                 # data was already created, nothing to do
                 return
             # create a new cache directory at the path specified by the user
             cache_path.parent.mkdir(parents=True, exist_ok=True)
->>>>>>> 5358986e
         # duration of training chunks
         # TODO: handle variable duration case
         duration = getattr(self, "duration", 0.0)
@@ -462,10 +449,6 @@
                     file_id,
                     segment.duration,
                     segment.start,
-<<<<<<< HEAD
-                    segment.end,
-=======
->>>>>>> 5358986e
                 )
                 annotated_regions.append(annotated_region)
 
@@ -538,38 +521,18 @@
             tuple(metadatum.get(key, -1) for key in metadata_unique_values)
             for metadatum in metadata
         ]
-<<<<<<< HEAD
-        dtype = [(key, "i") for key in metadata_unique_values]
-
-        prepared_data["metadata"] = np.array(metadata, dtype=dtype)
-        prepared_data["audios"] = np.array(audios, dtype=np.string_)
-=======
         dtype = [(key, "b") for key in metadata_unique_values]
 
         prepared_data["metadata"] = np.array(metadata, dtype=dtype)
         metadata.clear()
         prepared_data["audios"] = np.array(audios, dtype=np.string_)
         audios.clear()
->>>>>>> 5358986e
 
         # turn list of files metadata into a single numpy array
         # TODO: improve using https://github.com/pytorch/pytorch/issues/13246#issuecomment-617140519
         dtype = [
             ("sample_rate", "i"),
             ("num_frames", "i"),
-<<<<<<< HEAD
-            ("num_channels", "i"),
-            ("bits_per_sample", "i"),
-        ]
-        prepared_data["audio_infos"] = np.array(audio_infos, dtype=dtype)
-        prepared_data["audio_encodings"] = np.array(audio_encodings, dtype=np.string_)
-        prepared_data["annotated_duration"] = np.array(annotated_duration)
-
-        # turn list of annotated regions into a single numpy array
-        dtype = [("file_id", "i"), ("duration", "f"), ("start", "f"), ("end", "f")]
-        annotated_regions_array = np.array(annotated_regions, dtype=dtype)
-        prepared_data["annotated_regions"] = annotated_regions_array
-=======
             ("num_channels", "B"),
             ("bits_per_sample", "B"),
         ]
@@ -584,7 +547,6 @@
         dtype = [("file_id", "i"), ("duration", "f"), ("start", "f")]
         prepared_data["annotated_regions"] = np.array(annotated_regions, dtype=dtype)
         annotated_regions.clear()
->>>>>>> 5358986e
 
         # convert annotated_classes (which is a list of list of classes, one list of classes per file)
         # into a single (num_files x num_classes) numpy array:
@@ -598,11 +560,8 @@
         for file_id, classes in enumerate(annotated_classes):
             annotated_classes_array[file_id, classes] = True
         prepared_data["annotated_classes"] = annotated_classes_array
-<<<<<<< HEAD
-=======
         annotated_classes.clear()
         del annotated_classes_array
->>>>>>> 5358986e
 
         # turn list of annotations into a single numpy array
         dtype = [
@@ -615,40 +574,6 @@
         ]
 
         prepared_data["annotations"] = np.array(annotations, dtype=dtype)
-<<<<<<< HEAD
-        prepared_data["metadata_unique_values"] = metadata_unique_values
-
-        if not self.has_validation:
-            return
-
-        validation_chunks = list()
-
-        # obtain indexes of files in the validation subset
-        validation_file_ids = np.where(
-            prepared_data["metadata"]["subset"] == Subsets.index("development")
-        )[0]
-
-        # iterate over files in the validation subset
-        for file_id in validation_file_ids:
-            # get annotated regions in file
-            annotated_regions = annotated_regions_array[
-                annotated_regions_array["file_id"] == file_id
-            ]
-
-            # iterate over annotated regions
-            for annotated_region in annotated_regions:
-                # number of chunks in annotated region
-                num_chunks = round(annotated_region["duration"] // duration)
-
-                # iterate over chunks
-                for c in range(num_chunks):
-                    start_time = annotated_region["start"] + c * duration
-                    validation_chunks.append((file_id, start_time, duration))
-
-        dtype = [("file_id", "i"), ("start", "f"), ("duration", "f")]
-        prepared_data["validation_chunks"] = np.array(validation_chunks, dtype=dtype)
-        
-=======
         annotations.clear()
         prepared_data["metadata_unique_values"] = metadata_unique_values
         metadata_unique_values.clear()
@@ -682,43 +607,18 @@
             prepared_data["validation_chunks"] = np.array(validation_chunks, dtype=dtype)
             validation_chunks.clear()
 
->>>>>>> 5358986e
         self.prepared_data = prepared_data
         self.has_setup_metadata = True
 
         # save preparated data on the disk
         if self.cache_path is not None:
             with open(self.cache_path, 'wb') as cache_file:
-<<<<<<< HEAD
-                pickle.dump(prepared_data, cache_file)
-=======
                 np.savez_compressed(cache_file, **prepared_data)
->>>>>>> 5358986e
 
         self.has_prepared_data = True
 
     def setup(self, stage=None):
         """Setup data on each device"""
-<<<<<<< HEAD
-        if not self.has_setup_metadata:
-            # if no cache directory was provided by the user and task data was not already prepared
-            if self.cache_path is None and not self.has_prepared_data:
-                warnings.warn("""No path to the directory containing the cache of prepared data
-                              has been specified. Data preparation will therefore be carried out
-                              on each process used for training. To speed up data preparation, you
-                              can specify a cache directory when instantiating the task.""", stacklevel=1)
-                self.prepare_data()
-                return
-            # load data cached by prepare_data method into the task:
-            try:
-                with open(self.cache_path, 'rb') as cache_file:
-                    self.prepared_data = pickle.load(cache_file)
-            except FileNotFoundError:
-                print("""Cached data for protocol not found. Ensure that prepare_data was
-                      executed correctly and that the path to the task cache is correct""")
-                raise
-            self.has_setup_metadata = True
-=======
         # if all data was assigned to the task, nothing to do
         if self.has_setup_metadata:
             return
@@ -740,7 +640,6 @@
             raise
         self.has_setup_metadata = True
 
->>>>>>> 5358986e
 
     @property
     def specifications(self) -> Union[Specifications, Tuple[Specifications]]:
@@ -757,11 +656,8 @@
 
     @property
     def has_prepared_data(self):
-<<<<<<< HEAD
-=======
         # This flag indicates if data for this task was generated, and
         # optionally saved on the disk
->>>>>>> 5358986e
         return getattr(self, "_has_prepared_data", False)
 
     @has_prepared_data.setter
