--- conflicted
+++ resolved
@@ -190,85 +190,6 @@
         """"Check whether multiple tasks are addressed at once"""
         return len(self.specifications) > 1
 
-<<<<<<< HEAD
-    def prepare_chunk(
-        self,
-        file: AudioFile,
-        chunk: Segment,
-        duration: float = None,
-        return_y: bool = False,
-        labels: List[Text] = None,
-    ) -> Union[np.ndarray, Tuple[np.ndarray, np.ndarray, List[Text]]]:
-        """Extract audio chunk and corresponding frame-wise labels
-
-        Parameters
-        ----------
-        file : AudioFile
-            Audio file.
-        chunk : Segment
-            Audio chunk.
-        duration : float, optional
-            Fix chunk duration to avoid rounding errors. Defaults to self.duration
-        return_y : bool, optional
-            Set to True to return frame-wise labels.
-        labels : list of str, optional
-            Ordered labels such that y[:, k] corresponds to activity of labels[k].
-            Defaults to file['annotation'].crop(chunk).labels()
-
-        Returns
-        -------
-        X : np.ndarray
-            Audio chunk as (num_samples, num_channels) array.
-        y : np.ndarray, optional
-            Frame-wise labels (if return_y is True) as (num_frames, num_labels) array.
-        labels : list of str, optional
-            Labels (if return_y is True), index-aligned with y.
-        """
-
-        X, _ = self.audio.crop(
-            file,
-            chunk,
-            mode="center",
-            fixed=self.duration if duration is None else duration,
-        )
-        if not return_y:
-            return X
-        if self.is_multi_task:
-            # this assumes that all tasks share the same model introspection.
-            # this is a reasonable assumption for now.
-            any_task = next(iter(self.model_introspection.keys()))
-            num_frames, _ = self.model_introspection[any_task](X.shape[1])
-        else:
-            num_frames, _ = self.model_introspection(X.shape[1])
-
-        annotation = file["annotation"].crop(chunk)
-        labels = annotation.labels() if labels is None else labels
-
-        y = np.zeros((num_frames, len(labels)), dtype=np.int8)
-        frames = SlidingWindow(
-            start=chunk.start,
-            duration=self.duration / num_frames,
-            step=self.duration / num_frames,
-        )
-        for label in annotation.labels():
-            try:
-                k = labels.index(label)
-            except ValueError:
-                raise ValueError(
-                    f"File {file['uri']} contains unexpected label '{label}'."
-                )
-
-            segments = annotation.label_timeline(label)
-            for start, stop in frames.crop(segments, mode="center", return_ranges=True):
-                y[start:stop, k] += 1
-
-        # handle corner case when the same label is active more than once
-        y = np.minimum(y, 1, out=y)
-
-        return X, y, labels
-
-=======
->>>>>>> d4515f07
     def train__iter__(self):
         # will become train_dataset.__iter__ method
         msg = f"Missing '{self.__class__.__name__}.train__iter__' method."
