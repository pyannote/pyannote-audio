# MIT License
#
# Copyright (c) 2020 CNRS
#
# Permission is hereby granted, free of charge, to any person obtaining a copy
# of this software and associated documentation files (the "Software"), to deal
# in the Software without restriction, including without limitation the rights
# to use, copy, modify, merge, publish, distribute, sublicense, and/or sell
# copies of the Software, and to permit persons to whom the Software is
# furnished to do so, subject to the following conditions:
#
# The above copyright notice and this permission notice shall be included in all
# copies or substantial portions of the Software.
#
# THE SOFTWARE IS PROVIDED "AS IS", WITHOUT WARRANTY OF ANY KIND, EXPRESS OR
# IMPLIED, INCLUDING BUT NOT LIMITED TO THE WARRANTIES OF MERCHANTABILITY,
# FITNESS FOR A PARTICULAR PURPOSE AND NONINFRINGEMENT. IN NO EVENT SHALL THE
# AUTHORS OR COPYRIGHT HOLDERS BE LIABLE FOR ANY CLAIM, DAMAGES OR OTHER
# LIABILITY, WHETHER IN AN ACTION OF CONTRACT, TORT OR OTHERWISE, ARISING FROM,
# OUT OF OR IN CONNECTION WITH THE SOFTWARE OR THE USE OR OTHER DEALINGS IN THE
# SOFTWARE.


from __future__ import annotations

import sys
import warnings
from dataclasses import dataclass
from enum import Enum
from functools import cached_property
<<<<<<< HEAD
from typing import TYPE_CHECKING, List, Optional, Text, Union
=======
from typing import TYPE_CHECKING, Callable, Iterable, List, Optional, Text
>>>>>>> 030fc29b

import pytorch_lightning as pl
import torch
import torch.nn.functional as F
from torch.nn import Parameter
from torch.optim import Adam, Optimizer
from torch.utils.data import DataLoader, IterableDataset
from torch_audiomentations.augmentations.background_noise import ApplyBackgroundNoise
from torchaudio.transforms import Resample

from pyannote.audio.transforms.pipeline import TransformsPipe
from pyannote.audio.transforms.transforms import Reverb
from pyannote.database import Protocol

if TYPE_CHECKING:
    from pyannote.audio.core.model import Model

from torch.utils.data._utils.collate import default_collate
from torch_audiomentations.core.transforms_interface import BaseWaveformTransform


def _override_bad_defaults(kwargs):
    "Fix bad default for spectrograms"

    if "n_fft" not in kwargs or kwargs["n_fft"] is None:
        kwargs["n_fft"] = 1024
    if "win_length" not in kwargs or kwargs["win_length"] is None:
        kwargs["win_length"] = kwargs["n_fft"]
    if "hop_length" not in kwargs or kwargs["hop_length"] is None:
        kwargs["hop_length"] = int(kwargs["win_length"] / 2)
    return kwargs


# Type of machine learning problem
class Problem(Enum):
    BINARY_CLASSIFICATION = 0
    MONO_LABEL_CLASSIFICATION = 1
    MULTI_LABEL_CLASSIFICATION = 2
    REPRESENTATION = 3
    REGRESSION = 4
    # any other we could think of?


# A task takes an audio chunk as input and returns
# either a temporal sequence of predictions
# or just one prediction for the whole audio chunk
class Scale(Enum):
    FRAME = 1  # model outputs a sequence of frames
    CHUNK = 2  # model outputs just one vector for the whole chunk


@dataclass
class TaskSpecification:
    problem: Problem
    scale: Scale

    # chunk duration in seconds.
    # use None for variable-length chunks
    duration: Optional[float] = None

    # (for classification tasks only) list of classes
    classes: Optional[List[Text]] = None

    def __len__(self):
        # makes it possible to do something like:
        # multi_task = len(task_specifications) > 1
        # because multi-task specifications are stored as {task_name: specifications} dict
        return 1

    def items(self):
        yield None, self


class TrainDataset(IterableDataset):
    def __init__(self, task: Task):
        super().__init__()
        self.task = task

    def __iter__(self):
        return self.task.train__iter__()

    def __len__(self):
        return self.task.train__len__()


class ValDataset(IterableDataset):
    def __init__(self, task: Task):
        super().__init__()
        self.task = task

    def __iter__(self):
        return self.task.val__iter__()

    def __len__(self):
        return self.task.val__len__()


class Task(pl.LightningDataModule):
    """Base task class

    A task is the combination of a "problem" and a "dataset".
    For example, here are a few tasks:
    - voice activity detection on the AMI corpus
    - speaker embedding on the VoxCeleb corpus
    - end-to-end speaker diarization on the VoxConverse corpus

    A task is expected to be solved by a "model" that takes an
    audio chunk as input and returns the solution. Hence, the
    task is in charge of generating (input, expected_output)
    samples used for training the model.

    Parameters
    ----------
    protocol : Protocol
        pyannote.database protocol
    duration : float, optional
        Chunks duration. Defaults to variable duration (None).
    batch_size : int, optional
        Number of training samples per batch. Defaults to 32.
    num_workers : int, optional
        Number of workers used for generating training samples.
    pin_memory : bool, optional
        If True, data loaders will copy tensors into CUDA pinned
        memory before returning them. See pytorch documentation
        for more details. Defaults to False.
    optimizer : callable, optional
        Callable that takes model parameters as input and returns
        an Optimizer instance. Defaults to `torch.optim.Adam`.
    learning_rate : float, optional
        Learning rate. Defaults to 1e-3.
    augmentation : BaseWaveformTransform, optional
        torch_audiomentations waveform transform, used by dataloader
        during training.

    Attributes
    ----------
    specifications : TaskSpecification or dict of TaskSpecification
        Task specifications (available after `Task.setup` has been called.)
        For multi-task learning, this should be a dictionary where keys are
        task names and values are corresponding TaskSpecification instances.
    """

    def __init__(
        self,
        protocol: Protocol,
        duration: float = None,
        batch_size: int = 32,
        num_workers: int = 1,
        pin_memory: bool = False,
<<<<<<< HEAD
        gpu_transforms: bool = True,
        transforms: Union[List[torch.nn.Module], TransformsPipe] = [],
=======
        optimizer: Callable[[Iterable[Parameter]], Optimizer] = None,
        learning_rate: float = 1e-3,
        augmentation: BaseWaveformTransform = None,
>>>>>>> 030fc29b
    ):
        super().__init__()

        self.gpu = gpu_transforms and torch.cuda.is_available()

        # dataset
        self.protocol = protocol

        # batching
        self.duration = duration
        self.batch_size = batch_size

        # multi-processing
        if (
            num_workers > 0
            and sys.platform == "darwin"
            and sys.version_info[0] >= 3
            and sys.version_info[1] >= 8
        ):
            warnings.warn(
                "num_workers > 0 is not supported with macOS and Python 3.8+: "
                "setting num_workers = 0."
            )
            num_workers = 0

        self.num_workers = num_workers

        self.pin_memory = pin_memory
        self._waveform_transforms = None

    @property
    def waveform_transforms(self) -> TransformsPipe:
        """Basic transforms for waveforms


        Parameters
        ---------
        task : Task
            The task that need transformations to be applied to
        bg_noise: Path, str
            Where to find background noise data

        Returns
        -------

        TransformsPipe
        """
        if self._waveform_transforms is None:
            sr = self.audio.sample_rate
            augs = []
            reverb = Reverb(sample_rate=sr)

            # Test and validation augmentations will be applied without the
            # random transformations
            augs += [Resample(sr), reverb]

            # Setup Background Noise
            if self.bg_noise:
                augs.append(ApplyBackgroundNoise(self.bg_noise))

            self._waveform_transforms = TransformsPipe(*augs)
        return self._waveform_transforms

    @waveform_transforms.setter
    def waveform_transforms(self, v: Union[List, TransformsPipe]):
        if isinstance(v, list):
            v = TransformsPipe(*v)
        self._waveform_transforms = v

    def _setup_transforms(self, model: Model, stage=None):
        tfms = (
            self.waveform_transforms
            if stage != "test"
            else self.waveform_transforms.validate_pipe()
        )
        if self.gpu:
            model.waveform_transforms = tfms

        # Support loading the waveforms from workers
        # in the dataloader if we can't do on the GPU
        if not self.gpu:
            old_func = self.train__iter__

            def _new_iter_with_tfms():
                it = old_func()
                while True:
                    batch = next(it)
                    batch["X"] = tfms(batch["X"])
                    yield batch

            self.train__iter__ = _new_iter_with_tfms

        if optimizer is None:
            optimizer = Adam
        self.optimizer = optimizer
        self.learning_rate = learning_rate

        self.augmentation = augmentation

    def prepare_data(self):
        """Use this to download and prepare data

        This is where we might end up downloading datasets
        and transform them so that they are ready to be used
        with pyannote.database. but for now, the API assume
        that we directly provide a pyannote.database.Protocol.

        Notes
        -----
        Called only once.
        """
        pass

    def setup(self, stage=None):
        """Called at the beginning of fit and test just before Model.setup()

        Parameters
        ----------
        stage : "fit" or "test"
            Whether model is being trained ("fit") or used for inference ("test").

        Notes
        -----
        This hook is called on every process when using DDP.

        If `specifications` attribute has not been set in `__init__`,
        `setup` is your last chance to set it.

        """
        pass

    @cached_property
    def is_multi_task(self) -> bool:
        """"Check whether multiple tasks are addressed at once"""
        return len(self.specifications) > 1

    def train__iter__(self):
        # will become train_dataset.__iter__ method
        msg = f"Missing '{self.__class__.__name__}.train__iter__' method."
        raise NotImplementedError(msg)

    def train__len__(self):
        # will become train_dataset.__len__ method
        msg = f"Missing '{self.__class__.__name__}.train__len__' method."
        raise NotImplementedError(msg)

    def collate_fn(self, batch):
        collated_batch = default_collate(batch)
        if self.augmentation is not None:
            collated_batch["X"] = self.augmentation(
                collated_batch["X"], sample_rate=self.audio.sample_rate
            )
        return collated_batch

    def train_dataloader(self) -> DataLoader:
        return DataLoader(
            TrainDataset(self),
            batch_size=self.batch_size,
            num_workers=self.num_workers,
            pin_memory=self.pin_memory,
            drop_last=True,
            collate_fn=self.collate_fn,
        )

    @cached_property
    def example_input_duration(self) -> float:
        return 2.0 if self.duration is None else self.duration

    @cached_property
    def example_input_array(self):
        # this method is called in Model.introspect where it is used
        # to automagically infer the temporal resolution of the
        # model output, and hence allow the dataloader to shape
        # its targets correctly.

        # since we plan to have the feature extraction step done
        # on GPU as part of the model, the example input array is
        # basically always a chunk of audio

        if self.audio.mono:
            num_channels = 1
        else:
            msg = "Only 'mono' audio is supported."
            raise NotImplementedError(msg)

        return torch.randn(
            (
                self.batch_size,
                num_channels,
                int(self.audio.sample_rate * self.example_input_duration),
            )
        )

    def default_loss(
        self, specifications: TaskSpecification, y, y_pred
    ) -> torch.Tensor:
        """Guess and compute default loss according to task specification"""

        if specifications.problem == Problem.BINARY_CLASSIFICATION:
            loss = F.binary_cross_entropy(y_pred.squeeze(dim=-1), y.float())

        elif specifications.problem == Problem.MONO_LABEL_CLASSIFICATION:
            loss = F.nll_loss(y_pred.view(-1, len(specifications.classes)), y.view(-1))

        elif specifications.problem == Problem.MULTI_LABEL_CLASSIFICATION:
            loss = F.binary_cross_entropy(y_pred, y.float())

        else:
            msg = "TODO: implement for other types of problems"
            raise NotImplementedError(msg)

        return loss

    # default training_step provided for convenience
    # can obviously be overriden for each task
    def training_step(self, model: Model, batch, batch_idx: int):
        """Default training_step according to task specification

            * binary cross-entropy loss for binary or multi-label classification
            * negative log-likelihood loss for regular classification

        In case of multi-tasking, it will default to summing loss of each task.

        Parameters
        ----------
        model : Model
            Model currently being trained.
        batch : (usually) dict of torch.Tensor
            Current batch.
        batch_idx: int
            Batch index.

        Returns
        -------
        loss : {str: torch.tensor}
            {"loss": loss} with additional "loss_{task_name}" keys for multi-task models.
        """

        X, y = batch["X"], batch["y"]
        y_pred = model(X)

        if self.is_multi_task:
            loss = dict()
            for task_name, specifications in self.specifications.items():
                loss[task_name] = self.default_loss(
                    specifications, y[task_name], y_pred[task_name]
                )
                model.log(f"{task_name}_train_loss", loss[task_name])

            loss["loss"] = sum(loss.values())
            model.log("train_loss", loss["loss"])
            return loss

        loss = self.default_loss(self.specifications, y, y_pred)
        model.log("train_loss", loss)
        return {"loss": loss}

    def val__iter__(self):
        # will become val_dataset.__iter__ method
        msg = f"Missing '{self.__class__.__name__}.val__iter__' method."
        raise NotImplementedError(msg)

    def val__len__(self):
        # will become val_dataset.__len__ method
        msg = f"Missing '{self.__class__.__name__}.val__len__' method."
        raise NotImplementedError(msg)

    def val_dataloader(self) -> DataLoader:
        return DataLoader(
            ValDataset(self),
            batch_size=self.batch_size,
            num_workers=self.num_workers,
            pin_memory=self.pin_memory,
            drop_last=False,
        )

    # default validation_step provided for convenience
    # can obviously be overriden for each task
    def validation_step(self, model: Model, batch, batch_idx: int):
        """Guess default validation_step according to task specification

            * binary cross-entropy loss for binary or multi-label classification
            * negative log-likelihood loss for regular classification

        In case of multi-tasking, it will default to summing loss of each task.

        Parameters
        ----------
        model : Model
            Model currently being validated.
        batch : (usually) dict of torch.Tensor
            Current batch.
        batch_idx: int
            Batch index.

        Returns
        -------
        loss : {str: torch.tensor}
            {"loss": loss} with additional "loss_{task_name}" keys for multi-task models.
        """

        X, y = batch["X"], batch["y"]
        y_pred = model(X)

        if self.is_multi_task:
            loss = dict()
            for task_name, specifications in self.specifications.items():
                loss[task_name] = self.default_loss(
                    specifications, y[task_name], y_pred[task_name]
                )
                model.log(f"{task_name}_val_loss", loss[task_name])

            loss["loss"] = sum(loss.values())
            model.log("val_loss", loss["loss"])
            return loss

        loss = self.default_loss(self.specifications, y, y_pred)
        model.log("val_loss", loss)
        return {"loss": loss}

    def parameters(self, model: Model) -> Iterable[Parameter]:
        return model.parameters()

    # default configure_optimizers provided for convenience
    # can obviously be overriden for each task
    def configure_optimizers(self, model: Model):
        # this is needed to support pytorch-lightning auto_lr_find feature
        # as it modifies model.hparams.learning_rate and not task.learning_rate.
        # in case one does not use auto_lr_find, Model.setup() takes care of
        # setting model.hparams.learning_rate to task.learning_rate so we are safe.
        lr = model.hparams.learning_rate
        return self.optimizer(self.parameters(model), lr=lr)

    @property
    def validation_monitor(self):
        """Quantity (and direction) to monitor

        Useful for model checkpointing or early stopping.

        Returns
        -------
        monitor : str
            Name of quantity to monitor.
        mode : {'min', 'max}
            Minimize

        See also
        --------
        pytorch_lightning.callbacks.ModelCheckpoint
        pytorch_lightning.callbacks.EarlyStopping
        """
        return "val_loss", "min"<|MERGE_RESOLUTION|>--- conflicted
+++ resolved
@@ -28,11 +28,7 @@
 from dataclasses import dataclass
 from enum import Enum
 from functools import cached_property
-<<<<<<< HEAD
-from typing import TYPE_CHECKING, List, Optional, Text, Union
-=======
-from typing import TYPE_CHECKING, Callable, Iterable, List, Optional, Text
->>>>>>> 030fc29b
+from typing import TYPE_CHECKING, Callable, Iterable, List, Optional, Text, Union
 
 import pytorch_lightning as pl
 import torch
@@ -49,9 +45,6 @@
 
 if TYPE_CHECKING:
     from pyannote.audio.core.model import Model
-
-from torch.utils.data._utils.collate import default_collate
-from torch_audiomentations.core.transforms_interface import BaseWaveformTransform
 
 
 def _override_bad_defaults(kwargs):
@@ -182,17 +175,12 @@
         batch_size: int = 32,
         num_workers: int = 1,
         pin_memory: bool = False,
-<<<<<<< HEAD
         gpu_transforms: bool = True,
         transforms: Union[List[torch.nn.Module], TransformsPipe] = [],
-=======
-        optimizer: Callable[[Iterable[Parameter]], Optimizer] = None,
+        optimizer: Callable[[Iterable[Parameter]], Optimizer] = Adam,
         learning_rate: float = 1e-3,
-        augmentation: BaseWaveformTransform = None,
->>>>>>> 030fc29b
     ):
         super().__init__()
-
         self.gpu = gpu_transforms and torch.cuda.is_available()
 
         # dataset
@@ -216,9 +204,10 @@
             num_workers = 0
 
         self.num_workers = num_workers
-
         self.pin_memory = pin_memory
-        self._waveform_transforms = None
+        self._waveform_transforms = transforms
+        self.learning_rate = learning_rate
+        self.optimizer = optimizer
 
     @property
     def waveform_transforms(self) -> TransformsPipe:
@@ -282,13 +271,6 @@
 
             self.train__iter__ = _new_iter_with_tfms
 
-        if optimizer is None:
-            optimizer = Adam
-        self.optimizer = optimizer
-        self.learning_rate = learning_rate
-
-        self.augmentation = augmentation
-
     def prepare_data(self):
         """Use this to download and prepare data
 
@@ -335,14 +317,6 @@
         # will become train_dataset.__len__ method
         msg = f"Missing '{self.__class__.__name__}.train__len__' method."
         raise NotImplementedError(msg)
-
-    def collate_fn(self, batch):
-        collated_batch = default_collate(batch)
-        if self.augmentation is not None:
-            collated_batch["X"] = self.augmentation(
-                collated_batch["X"], sample_rate=self.audio.sample_rate
-            )
-        return collated_batch
 
     def train_dataloader(self) -> DataLoader:
         return DataLoader(
@@ -351,7 +325,6 @@
             num_workers=self.num_workers,
             pin_memory=self.pin_memory,
             drop_last=True,
-            collate_fn=self.collate_fn,
         )
 
     @cached_property
