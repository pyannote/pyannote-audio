--- conflicted
+++ resolved
@@ -421,19 +421,6 @@
         msg = f"Missing '{self.__class__.__name__}.val__len__' method."
         raise NotImplementedError(msg)
 
-<<<<<<< HEAD
-    def val_dataloader(self) -> DataLoader:
-        dl = DataLoader(
-            ValDataset(self),
-            batch_size=self.batch_size,
-            num_workers=self.num_workers,
-            pin_memory=self.pin_memory,
-            drop_last=False,
-        )
-        if not self.gpu:
-            dl.collate_fn = self.waveform_transforms
-        return dl
-=======
     def val_dataloader(self) -> Optional[DataLoader]:
         val_callback = self.val_callback()
         if val_callback is None:
@@ -446,7 +433,6 @@
             )
         else:
             return None
->>>>>>> 03536842
 
     # default validation_step provided for convenience
     # can obviously be overriden for each task
