# MIT License
#
# Copyright (c) 2020 CNRS
#
# Permission is hereby granted, free of charge, to any person obtaining a copy
# of this software and associated documentation files (the "Software"), to deal
# in the Software without restriction, including without limitation the rights
# to use, copy, modify, merge, publish, distribute, sublicense, and/or sell
# copies of the Software, and to permit persons to whom the Software is
# furnished to do so, subject to the following conditions:
#
# The above copyright notice and this permission notice shall be included in all
# copies or substantial portions of the Software.
#
# THE SOFTWARE IS PROVIDED "AS IS", WITHOUT WARRANTY OF ANY KIND, EXPRESS OR
# IMPLIED, INCLUDING BUT NOT LIMITED TO THE WARRANTIES OF MERCHANTABILITY,
# FITNESS FOR A PARTICULAR PURPOSE AND NONINFRINGEMENT. IN NO EVENT SHALL THE
# AUTHORS OR COPYRIGHT HOLDERS BE LIABLE FOR ANY CLAIM, DAMAGES OR OTHER
# LIABILITY, WHETHER IN AN ACTION OF CONTRACT, TORT OR OTHERWISE, ARISING FROM,
# OUT OF OR IN CONNECTION WITH THE SOFTWARE OR THE USE OR OTHER DEALINGS IN THE
# SOFTWARE.

"""
# Audio IO

pyannote.audio relies on SoundFile for reading and librosa for resampling.

The reasons behind this technical choice are summarized in the following benchmarking notebooks:
- Loading: https://gist.github.com/fcbec863c79e8b63242779f77f87a995
- Resampling: https://gist.github.com/mogwai/a5df03e89ab33bc0a5648965280d5445

Those benchmarks (and implementation choices) are meant to be updated when
better options become available: we welcome PRs!
"""

import math
import warnings
from pathlib import Path
from typing import Optional, Text, Tuple, Union

import librosa
import torch
import torchaudio
from torch import Tensor

from pyannote.core import Segment
from pyannote.core.utils.types import Alignment
from pyannote.database import ProtocolFile

AudioFile = Union[Path, Text, ProtocolFile, dict]

"""
Audio files can be provided to the Audio class using different types:
    - a "str" instance: "/path/to/audio.wav"
    - a "Path" instance: Path("/path/to/audio.wav")
    - a ProtocolFile (or regular dict) with an "audio" key:
        {"audio": Path("/path/to/audio.wav")}
    - a ProtocolFile (or regular dict) with both "waveform" and "sample_rate" key:
        {"waveform": (time, channel) numpy array, "sample_rate": 44100}

For last two options, an additional "channel" key can be provided as a zero-indexed
integer to load a specific channel:
        {"audio": Path("/path/to/stereo.wav"), "channel": 0}
"""

# TODO: Remove this when it is the default
torchaudio.USE_SOUNDFILE_LEGACY_INTERFACE = False
torchaudio.set_audio_backend("soundfile")


class Audio:
    """Audio IO

    Parameters
    ----------
    sample_rate: int, optional
        Target sampling rate. Defaults to using native sampling rate.
    mono : int, optional
        Convert multi-channel to mono. Defaults to True.

    Usage
    -----
    >>> audio = Audio(sample_rate=16000, mono=True)
    >>> waveform, sample_rate = audio({"audio": "/path/to/audio.wav"})
    >>> assert sample_rate == 16000
    >>> sample_rate = 44100
    >>> two_seconds_stereo = torch.rand(2, 2 * sample_rate)
    >>> waveform, sample_rate = audio({"waveform": two_seconds_stereo, "sample_rate": sample_rate})
    >>> assert sample_rate == 16000
    >>> assert waveform.shape[0] == 1
    """

    @staticmethod
    def normalize(waveform: Tensor) -> Tensor:
        """

        Parameters
        ----------
        waveform : (channel, time) Tensor
            Single or multichannel waveform


        Returns
        -------
        waveform: (channel, time) Tensor
        """

        means = waveform.mean(dim=1)[:, None]
        stds = waveform.std(dim=1)[:, None]
        return (waveform - means) / (stds + 1e-8)

    @staticmethod
    def get_duration(file: AudioFile) -> float:
        """Get audio file duration in seconds

        Parameters
        ----------
        file : AudioFile
            Audio file.

        Returns
        -------
        duration : float
            Duration in seconds.
        """

        if isinstance(file, (ProtocolFile, dict)):
            audio = file["audio"]
        else:
            audio = file

        if isinstance(audio, Path):
            audio = str(audio)

        info = torchaudio.info(audio)
        return info.num_frames / info.sample_rate

    @staticmethod
    def is_valid(file: AudioFile) -> bool:

        if isinstance(file, (ProtocolFile, dict)):

            if "waveform" in file:

                waveform = file["waveform"]
                if len(waveform.shape) != 2 or waveform.shape[0] > waveform.shape[1]:
                    raise ValueError(
                        "'waveform' must be provided as a (channel, time) torch Tensor."
                    )

                sample_rate = file.get("sample_rate", None)
                if sample_rate is None:
                    raise ValueError(
                        "'waveform' must be provided with their 'sample_rate'."
                    )
                return True

            elif "audio" in file:
                return True

            else:
                # TODO improve error message
                raise ValueError("either 'audio' or 'waveform' key must be provided.")

        return True

    def __init__(self, sample_rate=None, mono=True):
        super().__init__()
        self.sample_rate = sample_rate
        self.mono = mono

    def downmix_and_resample(self, waveform: Tensor, sample_rate: int) -> Tensor:
        """Downmix and resample

        Parameters
        ----------
        waveform : (channel, time) Tensor
            Waveform.
        sample_rate : int
            Sample rate.

        Returns
        -------
        waveform : (channel, time) Tensor
            Remixed and resampled waveform
        sample_rate : int
            New sample rate
        """

        # downmix to mono
        if self.mono and waveform.shape[0] > 1:
            waveform = waveform.mean(dim=0, keepdim=True)

        # resample
        if (self.sample_rate is not None) and (self.sample_rate != sample_rate):
            waveform = waveform.numpy()
            if self.mono:
                # librosa expects mono audio to be of shape (n,), but we have (1, n).
                waveform = librosa.core.resample(
                    waveform[0], sample_rate, self.sample_rate
                )[None]
            else:
                waveform = librosa.core.resample(
                    waveform.T, sample_rate, self.sample_rate
                ).T
            sample_rate = self.sample_rate
            waveform = torch.tensor(waveform)
        return waveform, sample_rate

    def __call__(self, file: AudioFile) -> Tuple[Tensor, int]:
        """Obtain waveform

        Parameters
        ----------
        file : AudioFile

        Returns
        -------
        waveform : (time, channel) numpy array
            Waveform
        sample_rate : int
            Sample rate

        See also
        --------
        AudioFile
        """

        self.is_valid(file)
        audio = file
        waveform = None
        sample_rate = None
        channel = None

        if isinstance(file, (ProtocolFile, dict)):

            if "waveform" in file:
                audio = None
                waveform = file["waveform"]
                sample_rate = file.get("sample_rate", None)

            elif "audio" in file:
                audio = file["audio"]

            else:
                pass

            channel = file.get("channel", None)

        if isinstance(audio, Path):
            audio = str(audio)

        if waveform is None:
            waveform, sample_rate = torchaudio.load(audio)

        if channel is not None:
            waveform = waveform[channel - 1 : channel]

        return self.downmix_and_resample(waveform, sample_rate)

    def crop(
        self,
        file: AudioFile,
        segment: Segment,
        mode: Alignment = "center",
        fixed: Optional[float] = None,
    ) -> Tuple[Tensor, int]:
        """Fast version of self(file).crop(segment, **kwargs)

        Parameters
        ----------
        file : AudioFile
            Audio file.
        segment : `pyannote.core.Segment`
            Temporal segment to load.
        mode : {'loose', 'strict', 'center'}, optional
            In 'strict' mode, only samples fully included in 'segment' are
            returned. In 'loose' mode, any intersecting frames are returned. In
            'center' mode, first and last frames are chosen to be the ones
            whose centers are the closest to 'focus' start and end times.
            Defaults to 'center'.
        fixed : float, optional
            Overrides `Segment` 'focus' duration and ensures that the number of
            returned frames is fixed (which might otherwise not be the case
            because of rounding errors). Has no effect in 'strict' or 'loose'
            modes.

        Returns
        -------
        waveform : (time, channel) numpy array
            Waveform
        sample_rate : int
            Sample rate

        TODO: remove support for "mode" option. It is always "center" anyway.
        """

        self.is_valid(file)
        audio = file
        waveform = None
        channel = None

        if isinstance(file, (ProtocolFile, dict)):
            if "waveform" in file:
                audio = None
                waveform = file["waveform"]
                sample_rate = file.get("sample_rate", None)
                frames = waveform.shape[1]
            elif "audio" in file:
                audio = file["audio"]
                waveform = None
            channel = file.get("channel", None)

        if isinstance(audio, Path):
            audio = str(audio)

        # read sample rate and number of frames
        if waveform is None:
            info = torchaudio.info(audio)
            sample_rate = info.sample_rate
            frames = info.num_frames

        # infer which samples to load from sample rate and requested chunk
<<<<<<< HEAD
        start_frame = int(segment.start * sample_rate)

        if fixed:
            num_frames = math.floor(fixed * sample_rate)
        else:
            num_frames = math.floor(segment.end * sample_rate - start_frame)

=======
        start_frame = round(segment.start * sample_rate)
        num_frames = int(segment.end * sample_rate - start_frame)
>>>>>>> 3076e6f8
        end_frame = start_frame + num_frames

        if start_frame < 0 or end_frame > frames:
            raise ValueError(
                f"requested chunk [{segment.start:.6f}, {segment.end:.6f}] "
                f"lies outside of file bounds [0., {frames / sample_rate:.6f}]."
            )

        if waveform is not None:
            data = waveform[:, start_frame:end_frame]
        else:
            try:
                data, _ = torchaudio.load(
                    audio, frame_offset=start_frame, num_frames=num_frames
                )
            except RuntimeError:
                msg = (
                    f"torchaudio failed to seek-and-read in "
                    f"{audio}: loading the whole file..."
                )
                warnings.warn(msg)
                return self(audio).crop(segment, mode=mode, fixed=fixed)

        if channel is not None:
            data = data[channel - 1 : channel, :]

        return self.downmix_and_resample(data, sample_rate)<|MERGE_RESOLUTION|>--- conflicted
+++ resolved
@@ -321,7 +321,6 @@
             frames = info.num_frames
 
         # infer which samples to load from sample rate and requested chunk
-<<<<<<< HEAD
         start_frame = int(segment.start * sample_rate)
 
         if fixed:
@@ -329,10 +328,6 @@
         else:
             num_frames = math.floor(segment.end * sample_rate - start_frame)
 
-=======
-        start_frame = round(segment.start * sample_rate)
-        num_frames = int(segment.end * sample_rate - start_frame)
->>>>>>> 3076e6f8
         end_frame = start_frame + num_frames
 
         if start_frame < 0 or end_frame > frames:
