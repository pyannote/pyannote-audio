--- conflicted
+++ resolved
@@ -82,17 +82,14 @@
         Batch size used for speaker segmentation. Defaults to 32.
     embedding_batch_size : int, optional
         Batch size used for speaker embedding. Defaults to 32.
-<<<<<<< HEAD
+    der_variant : dict, optional
+        Optimize for a variant of diarization error rate.
+        Defaults to {"collar": 0.0, "skip_overlap": False}. This is used in `get_metric`
+        when instantiating the metric: GreedyDiarizationErrorRate(**der_variant).
     use_auth_token : str, optional
         When loading private huggingface.co models, set `use_auth_token`
         to True or to a string containing your hugginface.co authentication
         token that can be obtained by running `huggingface-cli login`
-=======
-    der_variant : dict, optional
-        Optimize for a variant of diarization error rate.
-        Defaults to {"collar": 0.0, "skip_overlap": False}. This is used in `get_metric`
-        when instantiating the metric: GreedyDiarizationErrorRate(**der_variant).
->>>>>>> 0dd2842d
 
     Usage
     -----
@@ -118,17 +115,14 @@
         clustering: str = "HiddenMarkovModelClustering",
         embedding_batch_size: int = 32,
         segmentation_batch_size: int = 32,
-<<<<<<< HEAD
+        der_variant: dict = None,
         use_auth_token: Union[Text, None] = None,
-=======
-        der_variant: dict = None,
->>>>>>> 0dd2842d
     ):
 
         super().__init__()
 
         self.segmentation_model = segmentation
-        model: Model = get_model(segmentation)
+        model: Model = get_model(segmentation, use_auth_token=use_auth_token)
 
         self.segmentation_batch_size = segmentation_batch_size
         self.segmentation_duration = (
@@ -146,10 +140,6 @@
 
         seg_device, emb_device = get_devices(needs=2)
 
-<<<<<<< HEAD
-        model: Model = get_model(segmentation, use_auth_token=use_auth_token)
-=======
->>>>>>> 0dd2842d
         model.to(seg_device)
 
         self._segmentation = Inference(
