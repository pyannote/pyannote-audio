--- conflicted
+++ resolved
@@ -151,11 +151,8 @@
 
         raise NotImplementedError()
 
-<<<<<<< HEAD
     CACHED_SEGMENTATION = "@diarization/segmentation/raw"
 
-=======
->>>>>>> 3bef7563
     def stitch_match_func(
         self, this: np.ndarray, that: np.ndarray, cost: float
     ) -> bool:
