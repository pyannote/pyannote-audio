# The MIT License (MIT)
#
# Copyright (c) 2021- CNRS
#
# Permission is hereby granted, free of charge, to any person obtaining a copy
# of this software and associated documentation files (the "Software"), to deal
# in the Software without restriction, including without limitation the rights
# to use, copy, modify, merge, publish, distribute, sublicense, and/or sell
# copies of the Software, and to permit persons to whom the Software is
# furnished to do so, subject to the following conditions:
#
# The above copyright notice and this permission notice shall be included in
# all copies or substantial portions of the Software.
#
# THE SOFTWARE IS PROVIDED "AS IS", WITHOUT WARRANTY OF ANY KIND, EXPRESS OR
# IMPLIED, INCLUDING BUT NOT LIMITED TO THE WARRANTIES OF MERCHANTABILITY,
# FITNESS FOR A PARTICULAR PURPOSE AND NONINFRINGEMENT. IN NO EVENT SHALL THE
# AUTHORS OR COPYRIGHT HOLDERS BE LIABLE FOR ANY CLAIM, DAMAGES OR OTHER
# LIABILITY, WHETHER IN AN ACTION OF CONTRACT, TORT OR OTHERWISE, ARISING FROM,
# OUT OF OR IN CONNECTION WITH THE SOFTWARE OR THE USE OR OTHER DEALINGS IN THE
# SOFTWARE.

"""Speaker diarization pipelines"""

import functools
import itertools
import math
import textwrap
import warnings
<<<<<<< HEAD
from pathlib import Path
from typing import Callable, Optional, Text, Union
=======
from typing import Callable, Mapping, Optional, Text, Union
>>>>>>> 3e39edd5

import numpy as np
import torch
from einops import rearrange
from pyannote.core import Annotation, SlidingWindowFeature
from pyannote.metrics.diarization import GreedyDiarizationErrorRate
from pyannote.pipeline.parameter import ParamDict, Uniform

from pyannote.audio import Audio, Inference, Model, Pipeline
from pyannote.audio.core.io import AudioFile
from pyannote.audio.pipelines.clustering import Clustering
from pyannote.audio.pipelines.speaker_verification import PretrainedSpeakerEmbedding
from pyannote.audio.pipelines.utils import (
    PipelineModel,
    SpeakerDiarizationMixin,
    get_model,
)
from pyannote.audio.pipelines.utils.diarization import set_num_speakers
from pyannote.audio.utils.signal import binarize


def batchify(iterable, batch_size: int = 32, fillvalue=None):
    """Batchify iterable"""
    # batchify('ABCDEFG', 3) --> ['A', 'B', 'C']  ['D', 'E', 'F']  [G, ]
    args = [iter(iterable)] * batch_size
    return itertools.zip_longest(*args, fillvalue=fillvalue)


class SpeakerDiarization(SpeakerDiarizationMixin, Pipeline):
    """Speaker diarization pipeline

    Parameters
    ----------
    segmentation : Model, str, or dict, optional
        Pretrained segmentation model. Defaults to "pyannote/segmentation@2022.07".
        See pyannote.audio.pipelines.utils.get_model for supported format.
    segmentation_step: float, optional
        The segmentation model is applied on a window sliding over the whole audio file.
        `segmentation_step` controls the step of this window, provided as a ratio of its
        duration. Defaults to 0.1 (i.e. 90% overlap between two consecuive windows).
    embedding : Model, str, or dict, optional
        Pretrained embedding model. Defaults to "speechbrain/spkrec-ecapa-voxceleb@5c0be38".
        See pyannote.audio.pipelines.utils.get_model for supported format.
    embedding_exclude_overlap : bool, optional
        Exclude overlapping speech regions when extracting embeddings.
        Defaults (False) to use the whole speech.
    clustering : str, optional
        Clustering algorithm. See pyannote.audio.pipelines.clustering.Clustering
        for available options. Defaults to "AgglomerativeClustering".
    segmentation_batch_size : int, optional
        Batch size used for speaker segmentation. Defaults to 1.
    embedding_batch_size : int, optional
        Batch size used for speaker embedding. Defaults to 1.
    der_variant : dict, optional
        Optimize for a variant of diarization error rate.
        Defaults to {"collar": 0.0, "skip_overlap": False}. This is used in `get_metric`
        when instantiating the metric: GreedyDiarizationErrorRate(**der_variant).
    use_auth_token : str, optional
        When loading private huggingface.co models, set `use_auth_token`
        to True or to a string containing your hugginface.co authentication
        token that can be obtained by running `huggingface-cli login`
    cache_dir: Path or str, optional
        Path to model cache directory. Defaults to content of PYANNOTE_CACHE
        environment variable, or "~/.cache/torch/pyannote" when unset.
        
    Usage
    -----
    # perform (unconstrained) diarization
    >>> diarization = pipeline("/path/to/audio.wav")

    # perform diarization, targetting exactly 4 speakers
    >>> diarization = pipeline("/path/to/audio.wav", num_speakers=4)

    # perform diarization, with at least 2 speakers and at most 10 speakers
    >>> diarization = pipeline("/path/to/audio.wav", min_speakers=2, max_speakers=10)

    # perform diarization and get one representative embedding per speaker
    >>> diarization, embeddings = pipeline("/path/to/audio.wav", return_embeddings=True)
    >>> for s, speaker in enumerate(diarization.labels()):
    ...     # embeddings[s] is the embedding of speaker `speaker`

    Hyper-parameters
    ----------------
    segmentation.threshold
    segmentation.min_duration_off
    clustering.???
    """

    def __init__(
        self,
        segmentation: PipelineModel = "pyannote/segmentation@2022.07",
        segmentation_step: float = 0.1,
        embedding: PipelineModel = "speechbrain/spkrec-ecapa-voxceleb@5c0be3875fda05e81f3c004ed8c7c06be308de1e",
        embedding_exclude_overlap: bool = False,
        clustering: str = "AgglomerativeClustering",
        embedding_batch_size: int = 1,
        segmentation_batch_size: int = 1,
        der_variant: Optional[dict] = None,
        use_auth_token: Union[Text, None] = None,
        cache_dir: Union[Path, Text, None] = None,
    ):
        super().__init__()

        self.segmentation_model = segmentation
        model: Model = get_model(segmentation, use_auth_token=use_auth_token, cache_dir=cache_dir)

        self.segmentation_step = segmentation_step

        self.embedding = embedding
        self.embedding_batch_size = embedding_batch_size
        self.embedding_exclude_overlap = embedding_exclude_overlap

        self.klustering = clustering

        self.der_variant = der_variant or {"collar": 0.0, "skip_overlap": False}

        segmentation_duration = model.specifications.duration
        self._segmentation = Inference(
            model,
            duration=segmentation_duration,
            step=self.segmentation_step * segmentation_duration,
            skip_aggregation=True,
            batch_size=segmentation_batch_size,
        )

        if self._segmentation.model.specifications.powerset:
            self.segmentation = ParamDict(
                min_duration_off=Uniform(0.0, 1.0),
            )

        else:
            self.segmentation = ParamDict(
                threshold=Uniform(0.1, 0.9),
                min_duration_off=Uniform(0.0, 1.0),
            )

        if self.klustering == "OracleClustering":
            metric = "not_applicable"

        else:
            self._embedding = PretrainedSpeakerEmbedding(
                self.embedding, use_auth_token=use_auth_token, cache_dir=cache_dir
            )
            self._audio = Audio(sample_rate=self._embedding.sample_rate, mono="downmix")
            metric = self._embedding.metric

        try:
            Klustering = Clustering[clustering]
        except KeyError:
            raise ValueError(
                f'clustering must be one of [{", ".join(list(Clustering.__members__))}]'
            )
        self.clustering = Klustering.value(metric=metric)

        self._expects_num_speakers = self.clustering.expects_num_clusters

    @property
    def segmentation_batch_size(self) -> int:
        return self._segmentation.batch_size

    @segmentation_batch_size.setter
    def segmentation_batch_size(self, batch_size: int):
        self._segmentation.batch_size = batch_size

    def default_parameters(self):
        raise NotImplementedError()

    def classes(self):
        speaker = 0
        while True:
            yield f"SPEAKER_{speaker:02d}"
            speaker += 1

    @property
    def CACHED_SEGMENTATION(self):
        return "training_cache/segmentation"

    def get_segmentations(self, file, hook=None) -> SlidingWindowFeature:
        """Apply segmentation model

        Parameter
        ---------
        file : AudioFile
        hook : Optional[Callable]

        Returns
        -------
        segmentations : (num_chunks, num_frames, num_speakers) SlidingWindowFeature
        """

        if hook is not None:
            hook = functools.partial(hook, "segmentation", None)

        if self.training:
            if self.CACHED_SEGMENTATION in file:
                segmentations = file[self.CACHED_SEGMENTATION]
            else:
                segmentations = self._segmentation(file, hook=hook)
                file[self.CACHED_SEGMENTATION] = segmentations
        else:
            segmentations: SlidingWindowFeature = self._segmentation(file, hook=hook)

        return segmentations

    def get_embeddings(
        self,
        file,
        binary_segmentations: SlidingWindowFeature,
        exclude_overlap: bool = False,
        hook: Optional[Callable] = None,
    ):
        """Extract embeddings for each (chunk, speaker) pair

        Parameters
        ----------
        file : AudioFile
        binary_segmentations : (num_chunks, num_frames, num_speakers) SlidingWindowFeature
            Binarized segmentation.
        exclude_overlap : bool, optional
            Exclude overlapping speech regions when extracting embeddings.
            In case non-overlapping speech is too short, use the whole speech.
        hook: Optional[Callable]
            Called during embeddings after every batch to report the progress

        Returns
        -------
        embeddings : (num_chunks, num_speakers, dimension) array
        """

        # when optimizing the hyper-parameters of this pipeline with frozen
        # "segmentation.threshold", one can reuse the embeddings from the first trial,
        # bringing a massive speed up to the optimization process (and hence allowing to use
        # a larger search space).
        if self.training:
            # we only re-use embeddings if they were extracted based on the same value of the
            # "segmentation.threshold" hyperparameter or if the segmentation model relies on
            # `powerset` mode
            cache = file.get("training_cache/embeddings", dict())
            if ("embeddings" in cache) and (
                self._segmentation.model.specifications.powerset
                or (cache["segmentation.threshold"] == self.segmentation.threshold)
            ):
                return cache["embeddings"]

        duration = binary_segmentations.sliding_window.duration
        num_chunks, num_frames, num_speakers = binary_segmentations.data.shape

        if exclude_overlap:
            # minimum number of samples needed to extract an embedding
            # (a lower number of samples would result in an error)
            min_num_samples = self._embedding.min_num_samples

            # corresponding minimum number of frames
            num_samples = duration * self._embedding.sample_rate
            min_num_frames = math.ceil(num_frames * min_num_samples / num_samples)

            # zero-out frames with overlapping speech
            clean_frames = 1.0 * (
                np.sum(binary_segmentations.data, axis=2, keepdims=True) < 2
            )
            clean_segmentations = SlidingWindowFeature(
                binary_segmentations.data * clean_frames,
                binary_segmentations.sliding_window,
            )

        else:
            min_num_frames = -1
            clean_segmentations = SlidingWindowFeature(
                binary_segmentations.data, binary_segmentations.sliding_window
            )

        def iter_waveform_and_mask():
            for (chunk, masks), (_, clean_masks) in zip(
                binary_segmentations, clean_segmentations
            ):
                # chunk: Segment(t, t + duration)
                # masks: (num_frames, local_num_speakers) np.ndarray

                waveform, _ = self._audio.crop(
                    file,
                    chunk,
                    duration=duration,
                    mode="pad",
                )
                # waveform: (1, num_samples) torch.Tensor

                # mask may contain NaN (in case of partial stitching)
                masks = np.nan_to_num(masks, nan=0.0).astype(np.float32)
                clean_masks = np.nan_to_num(clean_masks, nan=0.0).astype(np.float32)

                for mask, clean_mask in zip(masks.T, clean_masks.T):
                    # mask: (num_frames, ) np.ndarray

                    if np.sum(clean_mask) > min_num_frames:
                        used_mask = clean_mask
                    else:
                        used_mask = mask

                    yield waveform[None], torch.from_numpy(used_mask)[None]
                    # w: (1, 1, num_samples) torch.Tensor
                    # m: (1, num_frames) torch.Tensor

        batches = batchify(
            iter_waveform_and_mask(),
            batch_size=self.embedding_batch_size,
            fillvalue=(None, None),
        )

        batch_count = math.ceil(num_chunks * num_speakers / self.embedding_batch_size)

        embedding_batches = []

        if hook is not None:
            hook("embeddings", None, total=batch_count, completed=0)

        for i, batch in enumerate(batches, 1):
            waveforms, masks = zip(*filter(lambda b: b[0] is not None, batch))

            waveform_batch = torch.vstack(waveforms)
            # (batch_size, 1, num_samples) torch.Tensor

            mask_batch = torch.vstack(masks)
            # (batch_size, num_frames) torch.Tensor

            embedding_batch: np.ndarray = self._embedding(
                waveform_batch, masks=mask_batch
            )
            # (batch_size, dimension) np.ndarray

            embedding_batches.append(embedding_batch)

            if hook is not None:
                hook("embeddings", embedding_batch, total=batch_count, completed=i)

        embedding_batches = np.vstack(embedding_batches)

        embeddings = rearrange(embedding_batches, "(c s) d -> c s d", c=num_chunks)

        # caching embeddings for subsequent trials
        # (see comments at the top of this method for more details)
        if self.training:
            if self._segmentation.model.specifications.powerset:
                file["training_cache/embeddings"] = {
                    "embeddings": embeddings,
                }
            else:
                file["training_cache/embeddings"] = {
                    "segmentation.threshold": self.segmentation.threshold,
                    "embeddings": embeddings,
                }

        return embeddings

    def reconstruct(
        self,
        segmentations: SlidingWindowFeature,
        hard_clusters: np.ndarray,
        count: SlidingWindowFeature,
    ) -> SlidingWindowFeature:
        """Build final discrete diarization out of clustered segmentation

        Parameters
        ----------
        segmentations : (num_chunks, num_frames, num_speakers) SlidingWindowFeature
            Raw speaker segmentation.
        hard_clusters : (num_chunks, num_speakers) array
            Output of clustering step.
        count : (total_num_frames, 1) SlidingWindowFeature
            Instantaneous number of active speakers.

        Returns
        -------
        discrete_diarization : SlidingWindowFeature
            Discrete (0s and 1s) diarization.
        """

        num_chunks, num_frames, local_num_speakers = segmentations.data.shape

        num_clusters = np.max(hard_clusters) + 1
        clustered_segmentations = np.nan * np.zeros(
            (num_chunks, num_frames, num_clusters)
        )

        for c, (cluster, (chunk, segmentation)) in enumerate(
            zip(hard_clusters, segmentations)
        ):
            # cluster is (local_num_speakers, )-shaped
            # segmentation is (num_frames, local_num_speakers)-shaped
            for k in np.unique(cluster):
                if k == -2:
                    continue

                # TODO: can we do better than this max here?
                clustered_segmentations[c, :, k] = np.max(
                    segmentation[:, cluster == k], axis=1
                )

        clustered_segmentations = SlidingWindowFeature(
            clustered_segmentations, segmentations.sliding_window
        )

        return self.to_diarization(clustered_segmentations, count)

    def apply(
        self,
        file: AudioFile,
        num_speakers: Optional[int] = None,
        min_speakers: Optional[int] = None,
        max_speakers: Optional[int] = None,
        return_embeddings: bool = False,
        hook: Optional[Callable] = None,
    ) -> Annotation:
        """Apply speaker diarization

        Parameters
        ----------
        file : AudioFile
            Processed file.
        num_speakers : int, optional
            Number of speakers, when known.
        min_speakers : int, optional
            Minimum number of speakers. Has no effect when `num_speakers` is provided.
        max_speakers : int, optional
            Maximum number of speakers. Has no effect when `num_speakers` is provided.
        return_embeddings : bool, optional
            Return representative speaker embeddings.
        hook : callable, optional
            Callback called after each major steps of the pipeline as follows:
                hook(step_name,      # human-readable name of current step
                     step_artefact,  # artifact generated by current step
                     file=file)      # file being processed
            Time-consuming steps call `hook` multiple times with the same `step_name`
            and additional `completed` and `total` keyword arguments usable to track
            progress of current step.

        Returns
        -------
        diarization : Annotation
            Speaker diarization
        embeddings : np.array, optional
            Representative speaker embeddings such that `embeddings[i]` is the
            speaker embedding for i-th speaker in diarization.labels().
            Only returned when `return_embeddings` is True.
        """

        # setup hook (e.g. for debugging purposes)
        hook = self.setup_hook(file, hook=hook)

        num_speakers, min_speakers, max_speakers = set_num_speakers(
            num_speakers=num_speakers,
            min_speakers=min_speakers,
            max_speakers=max_speakers,
        )

        # when using KMeans clustering (or equivalent), the number of speakers must
        # be provided alongside the audio file. also, during pipeline training, we
        # infer the number of speakers from the reference annotation to avoid the
        # pipeline complaining about missing number of speakers.
        if self._expects_num_speakers and num_speakers is None:
            if isinstance(file, Mapping) and "annotation" in file:
                num_speakers = len(file["annotation"].labels())

            else:
                raise ValueError(
                    f"num_speakers must be provided when using {self.klustering} clustering"
                )

        segmentations = self.get_segmentations(file, hook=hook)
        hook("segmentation", segmentations)
        #   shape: (num_chunks, num_frames, local_num_speakers)
        num_chunks, num_frames, local_num_speakers = segmentations.data.shape

        # binarize segmentation
        if self._segmentation.model.specifications.powerset:
            binarized_segmentations = segmentations
        else:
            binarized_segmentations: SlidingWindowFeature = binarize(
                segmentations,
                onset=self.segmentation.threshold,
                initial_state=False,
            )

        # estimate frame-level number of instantaneous speakers
        count = self.speaker_count(
            binarized_segmentations,
            self._segmentation.model.receptive_field,
            warm_up=(0.0, 0.0),
        )
        hook("speaker_counting", count)
        #   shape: (num_frames, 1)
        #   dtype: int

        # exit early when no speaker is ever active
        if np.nanmax(count.data) == 0.0:
            diarization = Annotation(uri=file["uri"])
            if return_embeddings:
                return diarization, np.zeros((0, self._embedding.dimension))

            return diarization

        # skip speaker embedding extraction and clustering when only one speaker
        if not return_embeddings and max_speakers < 2:
            hard_clusters = np.zeros((num_chunks, local_num_speakers), dtype=np.int8)
            embeddings = None
            centroids = None

        else:
            # skip speaker embedding extraction with oracle clustering
            if self.klustering == "OracleClustering" and not return_embeddings:
                embeddings = None

            else:
                embeddings = self.get_embeddings(
                    file,
                    binarized_segmentations,
                    exclude_overlap=self.embedding_exclude_overlap,
                    hook=hook,
                )
                hook("embeddings", embeddings)
                #   shape: (num_chunks, local_num_speakers, dimension)

            hard_clusters, _, centroids = self.clustering(
                embeddings=embeddings,
                segmentations=binarized_segmentations,
                num_clusters=num_speakers,
                min_clusters=min_speakers,
                max_clusters=max_speakers,
                file=file,  # <== for oracle clustering
                frames=self._segmentation.model.receptive_field,  # <== for oracle clustering
            )
            # hard_clusters: (num_chunks, num_speakers)
            # centroids: (num_speakers, dimension)

        # number of detected clusters is the number of different speakers
        num_different_speakers = np.max(hard_clusters) + 1

        # detected number of speakers can still be out of bounds
        # (specifically, lower than `min_speakers`), since there could be too few embeddings
        # to make enough clusters with a given minimum cluster size.
        if (
            num_different_speakers < min_speakers
            or num_different_speakers > max_speakers
        ):
            warnings.warn(
                textwrap.dedent(
                    f"""
                The detected number of speakers ({num_different_speakers}) is outside
                the given bounds [{min_speakers}, {max_speakers}]. This can happen if the
                given audio file is too short to contain {min_speakers} or more speakers.
                Try to lower the desired minimal number of speakers.
                """
                )
            )

        # during counting, we could possibly overcount the number of instantaneous
        # speakers due to segmentation errors, so we cap the maximum instantaneous number
        # of speakers by the `max_speakers` value
        count.data = np.minimum(count.data, max_speakers).astype(np.int8)

        # reconstruct discrete diarization from raw hard clusters

        # keep track of inactive speakers
        inactive_speakers = np.sum(binarized_segmentations.data, axis=1) == 0
        #   shape: (num_chunks, num_speakers)

        hard_clusters[inactive_speakers] = -2
        discrete_diarization = self.reconstruct(
            segmentations,
            hard_clusters,
            count,
        )
        hook("discrete_diarization", discrete_diarization)

        # convert to continuous diarization
        diarization = self.to_annotation(
            discrete_diarization,
            min_duration_on=0.0,
            min_duration_off=self.segmentation.min_duration_off,
        )
        diarization.uri = file["uri"]

        # at this point, `diarization` speaker labels are integers
        # from 0 to `num_speakers - 1`, aligned with `centroids` rows.

        if "annotation" in file and file["annotation"]:
            # when reference is available, use it to map hypothesized speakers
            # to reference speakers (this makes later error analysis easier
            # but does not modify the actual output of the diarization pipeline)
            _, mapping = self.optimal_mapping(
                file["annotation"], diarization, return_mapping=True
            )

            # in case there are more speakers in the hypothesis than in
            # the reference, those extra speakers are missing from `mapping`.
            # we add them back here
            mapping = {key: mapping.get(key, key) for key in diarization.labels()}

        else:
            # when reference is not available, rename hypothesized speakers
            # to human-readable SPEAKER_00, SPEAKER_01, ...
            mapping = {
                label: expected_label
                for label, expected_label in zip(diarization.labels(), self.classes())
            }

        diarization = diarization.rename_labels(mapping=mapping)

        # at this point, `diarization` speaker labels are strings (or mix of
        # strings and integers when reference is available and some hypothesis
        # speakers are not present in the reference)

        if not return_embeddings:
            return diarization

        # this can happen when we use OracleClustering
        if centroids is None:
            return diarization, None

        # The number of centroids may be smaller than the number of speakers
        # in the annotation. This can happen if the number of active speakers
        # obtained from `speaker_count` for some frames is larger than the number
        # of clusters obtained from `clustering`. In this case, we append zero embeddings
        # for extra speakers
        if len(diarization.labels()) > centroids.shape[0]:
            centroids = np.pad(
                centroids, ((0, len(diarization.labels()) - centroids.shape[0]), (0, 0))
            )

        # re-order centroids so that they match
        # the order given by diarization.labels()
        inverse_mapping = {label: index for index, label in mapping.items()}
        centroids = centroids[
            [inverse_mapping[label] for label in diarization.labels()]
        ]

        return diarization, centroids

    def get_metric(self) -> GreedyDiarizationErrorRate:
        return GreedyDiarizationErrorRate(**self.der_variant)<|MERGE_RESOLUTION|>--- conflicted
+++ resolved
@@ -27,12 +27,8 @@
 import math
 import textwrap
 import warnings
-<<<<<<< HEAD
 from pathlib import Path
-from typing import Callable, Optional, Text, Union
-=======
 from typing import Callable, Mapping, Optional, Text, Union
->>>>>>> 3e39edd5
 
 import numpy as np
 import torch
