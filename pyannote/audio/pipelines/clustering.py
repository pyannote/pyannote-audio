--- conflicted
+++ resolved
@@ -27,13 +27,6 @@
 from typing import Optional
 
 import numpy as np
-<<<<<<< HEAD
-from scipy.cluster.hierarchy import fcluster
-from scipy.spatial.distance import squareform
-from spectralcluster import AutoTune, FallbackOptions, EigenGapType, LaplacianType, RefinementName, RefinementOptions, SpectralClusterer, SymmetrizeType, ThresholdType
-
-=======
->>>>>>> d71de46d
 from pyannote.core.utils.distance import pdist
 from pyannote.core.utils.hierarchy import linkage
 from pyannote.pipeline import Pipeline
@@ -42,6 +35,7 @@
 from scipy.spatial.distance import squareform
 from spectralcluster import (
     AutoTune,
+    FallbackOptions,
     EigenGapType,
     LaplacianType,
     RefinementName,
@@ -277,10 +271,6 @@
         """
 
         num_embeddings, _ = embeddings.shape
-
-        if num_embeddings < 3:
-            return np.zeros((num_embeddings,), dtype=np.int8)
-
         num_clusters, min_clusters, max_clusters = self.set_num_clusters(
             num_embeddings,
             num_clusters=num_clusters,
@@ -321,12 +311,8 @@
             min_clusters=min_clusters,
             max_clusters=max_clusters,
             refinement_options=refinement_options,
-<<<<<<< HEAD
-            autotune = default_autotune if self.use_autotune else None,
+            autotune=default_autotune if self.use_autotune else None,
             fallback_options=fallback_options,
-=======
-            autotune=default_autotune if self.use_autotune else None,
->>>>>>> d71de46d
             laplacian_type=LaplacianType[self.laplacian],
             eigengap_type=EigenGapType[self.eigengap],
             affinity_function=self._affinity_function,
