# MIT License
#
# Copyright (c) 2018-2021 CNRS
#
# Permission is hereby granted, free of charge, to any person obtaining a copy
# of this software and associated documentation files (the "Software"), to deal
# in the Software without restriction, including without limitation the rights
# to use, copy, modify, merge, publish, distribute, sublicense, and/or sell
# copies of the Software, and to permit persons to whom the Software is
# furnished to do so, subject to the following conditions:
#
# The above copyright notice and this permission notice shall be included in all
# copies or substantial portions of the Software.
#
# THE SOFTWARE IS PROVIDED "AS IS", WITHOUT WARRANTY OF ANY KIND, EXPRESS OR
# IMPLIED, INCLUDING BUT NOT LIMITED TO THE WARRANTIES OF MERCHANTABILITY,
# FITNESS FOR A PARTICULAR PURPOSE AND NONINFRINGEMENT. IN NO EVENT SHALL THE
# AUTHORS OR COPYRIGHT HOLDERS BE LIABLE FOR ANY CLAIM, DAMAGES OR OTHER
# LIABILITY, WHETHER IN AN ACTION OF CONTRACT, TORT OR OTHERWISE, ARISING FROM,
# OUT OF OR IN CONNECTION WITH THE SOFTWARE OR THE USE OR OTHER DEALINGS IN THE
# SOFTWARE.

"""Voice activity detection pipelines"""

import tempfile
from copy import deepcopy
from types import MethodType
from typing import Optional, Union, Callable

import numpy as np
from pytorch_lightning import Trainer
from torch.optim import SGD
from torch_audiomentations.core.transforms_interface import BaseWaveformTransform

from pyannote.audio import Inference
from pyannote.audio.core.callback import GraduallyUnfreeze
from pyannote.audio.core.io import AudioFile
from pyannote.audio.core.pipeline import Pipeline
from pyannote.audio.pipelines.utils import (
    PipelineAugmentation,
    PipelineInference,
    PipelineModel,
    get_augmentation,
    get_devices,
    get_inference,
    get_model,
)
from pyannote.audio.tasks import VoiceActivityDetection as VoiceActivityDetectionTask
from pyannote.audio.utils.signal import Binarize
from pyannote.core import Annotation, SlidingWindowFeature
from pyannote.database.protocol import SpeakerDiarizationProtocol
from pyannote.metrics.detection import (
    DetectionErrorRate,
    DetectionPrecisionRecallFMeasure,
)
from pyannote.pipeline.parameter import Categorical, Integer, LogUniform, Uniform


class OracleVoiceActivityDetection(Pipeline):
    """Oracle voice activity detection pipeline"""

    @staticmethod
    def apply(file: AudioFile) -> Annotation:
        """Return groundtruth voice activity detection

        Parameter
        ---------
        file : AudioFile
            Must provide a "annotation" key.

        Returns
        -------
        hypothesis : `pyannote.core.Annotation`
            Speech regions
        """

        speech = file["annotation"].get_timeline().support()
        return speech.to_annotation(generator="string", modality="speech")


class VoiceActivityDetection(Pipeline):
    """Voice activity detection pipeline

    Parameters
    ----------
    segmentation : Model, str, or dict, optional
        Pretrained segmentation (or voice activity detection) model.
        Defaults to "pyannote/segmentation".
        See pyannote.audio.pipelines.utils.get_model for supported format.
    fscore : bool, optional
        Optimize (precision/recall) fscore. Defaults to optimizing detection
        error rate.
    inference_kwargs : dict, optional
        Keywords arguments passed to Inference.

    Hyper-parameters
    ----------------
    onset, offset : float
        Onset/offset detection thresholds
    min_duration_on : float
        Remove speech regions shorter than that many seconds.
    min_duration_off : float
        Fill non-speech regions shorter than that many seconds.
    """

    def __init__(
        self,
        segmentation: PipelineModel = "pyannote/segmentation",
        fscore: bool = False,
        **inference_kwargs,
    ):
        super().__init__()

        self.segmentation = segmentation
        self.fscore = fscore

        # load model and send it to GPU (when available and not already on GPU)
        model = get_model(segmentation)
        if model.device.type == "cpu":
            (segmentation_device,) = get_devices(needs=1)
            model.to(segmentation_device)

        inference_kwargs["pre_aggregation_hook"] = lambda scores: np.max(
            scores, axis=-1, keepdims=True
        )
        self._segmentation = Inference(model, **inference_kwargs)

        #  hyper-parameters used for hysteresis thresholding
        self.onset = Uniform(0.0, 1.0)
        self.offset = Uniform(0.0, 1.0)

        # hyper-parameters used for post-processing i.e. removing short speech regions
        # or filling short gaps between speech regions
        self.min_duration_on = Uniform(0.0, 1.0)
        self.min_duration_off = Uniform(0.0, 1.0)

    def default_parameters(self):
        # parameters optimized on DIHARD 3 development set
        if self.segmentation == "pyannote/segmentation":
            return {
                "onset": 0.767,
                "offset": 0.377,
                "min_duration_on": 0.136,
                "min_duration_off": 0.067,
            }
        raise NotImplementedError()

    def classes(self):
        return ["SPEECH"]

    def initialize(self):
        """Initialize pipeline with current set of parameters"""

        self._binarize = Binarize(
            onset=self.onset,
            offset=self.offset,
            min_duration_on=self.min_duration_on,
            min_duration_off=self.min_duration_off,
        )

    CACHED_SEGMENTATION = "cache/segmentation/inference"

    def apply(self, file: AudioFile, hook: Optional[Callable] = None) -> Annotation:
        """Apply voice activity detection

        Parameters
        ----------
        file : AudioFile
            Processed file.
        hook : callable, optional
            Hook called after each major step of the pipeline with the following
            signature: hook("step_name", step_artefact, file=file)

        Returns
        -------
        speech : Annotation
            Speech regions.
        """

        # setup hook (e.g. for debugging purposes)
        hook = self.setup_hook(file, hook=hook)

        # apply segmentation model (only if needed)
        # output shape is (num_chunks, num_frames, 1)
        if self.training:
            if self.CACHED_SEGMENTATION in file:
                segmentations = file[self.CACHED_SEGMENTATION]
            else:
                segmentations = self._segmentation(file)
                file[self.CACHED_SEGMENTATION] = segmentations
        else:
<<<<<<< HEAD
            # TODO : isn't this supposed to be a no-cache inference?
            file[self.CACHED_ACTIVATIONS] = self.segmentation_inference_(file)
=======
            segmentations: SlidingWindowFeature = self._segmentation(file)

        hook("segmentation", segmentations)
>>>>>>> 96e8620d

        speech: Annotation = self._binarize(segmentations)
        speech.uri = file["uri"]
        return speech.rename_labels({label: "SPEECH" for label in speech.labels()})

    def get_metric(self) -> Union[DetectionErrorRate, DetectionPrecisionRecallFMeasure]:
        """Return new instance of detection metric"""

        if self.fscore:
            return DetectionPrecisionRecallFMeasure(collar=0.0, skip_overlap=False)

        return DetectionErrorRate(collar=0.0, skip_overlap=False)

    def get_direction(self):
        if self.fscore:
            return "maximize"
        return "minimize"


class AdaptiveVoiceActivityDetection(Pipeline):
    """Adaptive voice activity detection pipeline

    Let M be a pretrained voice activity detection model.

    For each file f, this pipeline starts by applying the model to obtain a first set of
    speech/non-speech labels.

    Those (automatic, possibly erroneous) labels are then used to fine-tune M on the very
    same file f into a M_f model, in a self-supervised manner.

    Finally, the fine-tuned model M_f is applied to file f to obtain the final (and
    hopefully better) speech/non-speech labels.

    During fine-tuning, frames where the pretrained model M is very confident are weighted
    more than those with lower confidence: the intuition is that the model will use these
    high confidence regions to adapt to recording conditions (e.g. background noise) and
    hence will eventually be better on the parts of f where it was initially not quite
    confident.

    Conversely, to avoid overfitting too much to those high confidence regions, we use
    data augmentation and freeze all but the final few layers of the pretrained model M.

    Parameters
    ----------
    segmentation : Model, str, or dict, optional
        Pretrained segmentation model.
        Defaults to "hbredin/VoiceActivityDetection-PyanNet-DIHARD".
    augmentation : BaseWaveformTransform, or dict, optional
        torch_audiomentations waveform transform, used during fine-tuning.
        Defaults to no augmentation.
    fscore : bool, optional
        Optimize (precision/recall) fscore.
        Defaults to optimizing detection error rate.

    Hyper-parameters
    ----------------
    num_epochs : int
        Number of epochs (where one epoch = going through the file once).
    batch_size : int
        Batch size.
    learning_rate : float
        Learning rate.

    See also
    --------
    pyannote.audio.pipelines.utils.get_inference
    """

    def __init__(
        self,
        segmentation: PipelineInference = "hbredin/VoiceActivityDetection-PyanNet-DIHARD",
        augmentation: PipelineAugmentation = None,
        fscore: bool = False,
    ):
        super().__init__()

        # pretrained segmentation model
        self.inference: Inference = get_inference(segmentation)
        self.augmentation: BaseWaveformTransform = get_augmentation(augmentation)

        self.fscore = fscore

        self.num_epochs = Integer(0, 10)
        self.batch_size = Categorical([1, 2, 4, 8, 16, 32])
        self.learning_rate = LogUniform(1e-6, 1)

    def apply(self, file: AudioFile) -> Annotation:

        # create a copy of file
        file = dict(file)

        # get segmentation scores from pretrained segmentation model
        file["seg"] = self.inference(file)

        # infer voice activity detection scores
        file["vad"] = np.max(file["seg"], axis=1, keepdims=True)

        # apply voice activity detection pipeline with default parameters
        vad_pipeline = VoiceActivityDetection("vad").instantiate(
            {
                "onset": 0.5,
                "offset": 0.5,
                "min_duration_on": 0.0,
                "min_duration_off": 0.0,
            }
        )
        file["annotation"] = vad_pipeline(file)

        # do not fine tune the model if num_epochs is zero
        if self.num_epochs == 0:
            return file["annotation"]

        # infer model confidence from segmentation scores
        # TODO: scale confidence differently (e.g. via an additional binarisation threshold hyper-parameter)
        file["confidence"] = np.min(
            np.abs((file["seg"] - 0.5) / 0.5), axis=1, keepdims=True
        )

        # create a dummy train-only protocol where `file` is the only training file
        class DummyProtocol(SpeakerDiarizationProtocol):
            name = "DummyProtocol"

            def train_iter(self):
                yield file

        vad_task = VoiceActivityDetectionTask(
            DummyProtocol(),
            duration=self.inference.duration,
            weight="confidence",
            batch_size=self.batch_size,
            augmentation=self.augmentation,
        )

        vad_model = deepcopy(self.inference.model)
        vad_model.task = vad_task

        def configure_optimizers(model):
            return SGD(model.parameters(), lr=self.learning_rate)

        vad_model.configure_optimizers = MethodType(configure_optimizers, vad_model)

        with tempfile.TemporaryDirectory() as default_root_dir:
            trainer = Trainer(
                max_epochs=self.num_epochs,
                gpus=1,
                callbacks=[GraduallyUnfreeze(epochs_per_stage=self.num_epochs + 1)],
                enable_checkpointing=False,
                default_root_dir=default_root_dir,
            )
            trainer.fit(vad_model)

        inference = Inference(
            vad_model,
            device=self.inference.device,
            batch_size=self.inference.batch_size,
            progress_hook=self.inference.progress_hook,
        )
        file["vad"] = inference(file)

        return vad_pipeline(file)

    def get_metric(self) -> Union[DetectionErrorRate, DetectionPrecisionRecallFMeasure]:
        """Return new instance of detection metric"""

        if self.fscore:
            return DetectionPrecisionRecallFMeasure(collar=0.0, skip_overlap=False)

        return DetectionErrorRate(collar=0.0, skip_overlap=False)

    def get_direction(self):
        if self.fscore:
            return "maximize"
        return "minimize"<|MERGE_RESOLUTION|>--- conflicted
+++ resolved
@@ -189,14 +189,9 @@
                 segmentations = self._segmentation(file)
                 file[self.CACHED_SEGMENTATION] = segmentations
         else:
-<<<<<<< HEAD
-            # TODO : isn't this supposed to be a no-cache inference?
-            file[self.CACHED_ACTIVATIONS] = self.segmentation_inference_(file)
-=======
             segmentations: SlidingWindowFeature = self._segmentation(file)
 
         hook("segmentation", segmentations)
->>>>>>> 96e8620d
 
         speech: Annotation = self._binarize(segmentations)
         speech.uri = file["uri"]
