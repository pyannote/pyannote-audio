# MIT License
#
# Copyright (c) 2020 CNRS
#
# Permission is hereby granted, free of charge, to any person obtaining a copy
# of this software and associated documentation files (the "Software"), to deal
# in the Software without restriction, including without limitation the rights
# to use, copy, modify, merge, publish, distribute, sublicense, and/or sell
# copies of the Software, and to permit persons to whom the Software is
# furnished to do so, subject to the following conditions:
#
# The above copyright notice and this permission notice shall be included in all
# copies or substantial portions of the Software.
#
# THE SOFTWARE IS PROVIDED "AS IS", WITHOUT WARRANTY OF ANY KIND, EXPRESS OR
# IMPLIED, INCLUDING BUT NOT LIMITED TO THE WARRANTIES OF MERCHANTABILITY,
# FITNESS FOR A PARTICULAR PURPOSE AND NONINFRINGEMENT. IN NO EVENT SHALL THE
# AUTHORS OR COPYRIGHT HOLDERS BE LIABLE FOR ANY CLAIM, DAMAGES OR OTHER
# LIABILITY, WHETHER IN AN ACTION OF CONTRACT, TORT OR OTHERWISE, ARISING FROM,
# OUT OF OR IN CONNECTION WITH THE SOFTWARE OR THE USE OR OTHER DEALINGS IN THE
# SOFTWARE.

from .segmentation.voice_activity_detection import VoiceActivityDetection  # isort:skip
from .segmentation.speaker_change_detection import SpeakerChangeDetection  # isort:skip
from .segmentation.overlapped_speech_detection import (  # isort:skip
    OverlappedSpeechDetection,
)
from .segmentation.multi_task_segmentation import MultiTaskSegmentation  # isort:skip

from .segmentation.speaker_tracking import SpeakerTracking  # isort:skip
from .segmentation.diarization import Diarization  # isort:skip

from .embedding.arcface import SupervisedRepresentationLearningWithArcFace  # isort:skip

SpeakerEmbedding = SupervisedRepresentationLearningWithArcFace

__all__ = [
    "VoiceActivityDetection",
    "SpeakerChangeDetection",
    "OverlappedSpeechDetection",
    "MultiTaskSegmentation",
    "SpeakerTracking",
<<<<<<< HEAD
=======
    "SpeakerEmbedding",
>>>>>>> 33f89779
    "Diarization",
]<|MERGE_RESOLUTION|>--- conflicted
+++ resolved
@@ -40,9 +40,6 @@
     "OverlappedSpeechDetection",
     "MultiTaskSegmentation",
     "SpeakerTracking",
-<<<<<<< HEAD
-=======
     "SpeakerEmbedding",
->>>>>>> 33f89779
     "Diarization",
 ]