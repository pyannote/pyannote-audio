# MIT License
#
# Copyright (c) 2020- CNRS
#
# Permission is hereby granted, free of charge, to any person obtaining a copy
# of this software and associated documentation files (the "Software"), to deal
# in the Software without restriction, including without limitation the rights
# to use, copy, modify, merge, publish, distribute, sublicense, and/or sell
# copies of the Software, and to permit persons to whom the Software is
# furnished to do so, subject to the following conditions:
#
# The above copyright notice and this permission notice shall be included in all
# copies or substantial portions of the Software.
#
# THE SOFTWARE IS PROVIDED "AS IS", WITHOUT WARRANTY OF ANY KIND, EXPRESS OR
# IMPLIED, INCLUDING BUT NOT LIMITED TO THE WARRANTIES OF MERCHANTABILITY,
# FITNESS FOR A PARTICULAR PURPOSE AND NONINFRINGEMENT. IN NO EVENT SHALL THE
# AUTHORS OR COPYRIGHT HOLDERS BE LIABLE FOR ANY CLAIM, DAMAGES OR OTHER
# LIABILITY, WHETHER IN AN ACTION OF CONTRACT, TORT OR OTHERWISE, ARISING FROM,
# OUT OF OR IN CONNECTION WITH THE SOFTWARE OR THE USE OR OTHER DEALINGS IN THE
# SOFTWARE.

from .segmentation.voice_activity_detection import VoiceActivityDetection  # isort:skip
from .segmentation.overlapped_speech_detection import (  # isort:skip
    OverlappedSpeechDetection,
)
from .segmentation.multilabel_detection import MultilabelDetection  # isort:skip
from .segmentation.segmentation import Segmentation  # isort:skip
from .embedding.arcface import SupervisedRepresentationLearningWithArcFace  # isort:skip


SpeakerTracking = MultilabelDetection  # isort:skip
SpeakerEmbedding = SupervisedRepresentationLearningWithArcFace  # isort:skip

__all__ = [
    "MultilabelDetection",
    "OverlappedSpeechDetection",
    "Segmentation",
<<<<<<< HEAD
    "SpeakerChangeDetection",
=======
    "VoiceActivityDetection",
    "OverlappedSpeechDetection",
    "SpeakerTracking",
>>>>>>> d094a3e4
    "SpeakerEmbedding",
    "SpeakerTracking",
    "VoiceActivityDetection",
]<|MERGE_RESOLUTION|>--- conflicted
+++ resolved
@@ -1,6 +1,6 @@
 # MIT License
 #
-# Copyright (c) 2020- CNRS
+# Copyright (c) 2020-2021 CNRS
 #
 # Permission is hereby granted, free of charge, to any person obtaining a copy
 # of this software and associated documentation files (the "Software"), to deal
@@ -24,26 +24,19 @@
 from .segmentation.overlapped_speech_detection import (  # isort:skip
     OverlappedSpeechDetection,
 )
-from .segmentation.multilabel_detection import MultilabelDetection  # isort:skip
+
+from .segmentation.speaker_tracking import SpeakerTracking  # isort:skip
+
 from .segmentation.segmentation import Segmentation  # isort:skip
+
 from .embedding.arcface import SupervisedRepresentationLearningWithArcFace  # isort:skip
 
-
-SpeakerTracking = MultilabelDetection  # isort:skip
-SpeakerEmbedding = SupervisedRepresentationLearningWithArcFace  # isort:skip
+SpeakerEmbedding = SupervisedRepresentationLearningWithArcFace
 
 __all__ = [
-    "MultilabelDetection",
-    "OverlappedSpeechDetection",
     "Segmentation",
-<<<<<<< HEAD
-    "SpeakerChangeDetection",
-=======
     "VoiceActivityDetection",
     "OverlappedSpeechDetection",
     "SpeakerTracking",
->>>>>>> d094a3e4
     "SpeakerEmbedding",
-    "SpeakerTracking",
-    "VoiceActivityDetection",
 ]