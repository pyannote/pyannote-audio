--- conflicted
+++ resolved
@@ -28,10 +28,7 @@
 import matplotlib.pyplot as plt
 import numpy as np
 import torch
-<<<<<<< HEAD
 from pyannote.core import Annotation, Segment, SlidingWindow, SlidingWindowFeature
-=======
->>>>>>> 4d84f5f5
 from torchmetrics import AUROC, Metric
 from typing_extensions import Literal
 
@@ -124,12 +121,8 @@
 
         random.shuffle(self._validation)
 
-<<<<<<< HEAD
-    def get_default_validation_metric(
-=======
     @property
     def default_validation_metric(
->>>>>>> 4d84f5f5
         self,
     ) -> Union[Metric, Sequence[Metric], Dict[str, Metric]]:
         """Setup default validation metric
@@ -527,8 +520,6 @@
         # torchmetrics to be happy... more details can be found here:
         # https://torchmetrics.readthedocs.io/en/latest/references/modules.html#input-types
 
-        batch_size, num_frames2, num_classes = preds.shape
-
         if self.specifications.problem == Problem.BINARY_CLASSIFICATION:
             # target: shape (batch_size, num_frames), type binary
             # preds:  shape (batch_size, num_frames, 1), type float
@@ -538,13 +529,8 @@
             # preds:  shape (N,), type float
 
             self.model.validation_metric(
-<<<<<<< HEAD
-                torch.transpose(preds, 1, 2),
-                torch.transpose(target, 1, 2),
-=======
                 preds.reshape(-1),
                 target.reshape(-1),
->>>>>>> 4d84f5f5
             )
 
         elif self.specifications.problem == Problem.MULTI_LABEL_CLASSIFICATION:
