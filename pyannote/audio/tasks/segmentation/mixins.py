--- conflicted
+++ resolved
@@ -27,14 +27,9 @@
 
 import matplotlib.pyplot as plt
 import numpy as np
-<<<<<<< HEAD
-from pyannote.core import Annotation, Segment, SlidingWindow, SlidingWindowFeature
-from torchmetrics import AUROC
-=======
 import torch
 from pyannote.core import Annotation, Segment, SlidingWindow, SlidingWindowFeature
 from torchmetrics import AUROC, Metric
->>>>>>> 01904eb4
 from typing_extensions import Literal
 
 from pyannote.audio.core.io import Audio, AudioFile
@@ -127,7 +122,7 @@
         random.shuffle(self._validation)
 
     def default_metric(
-        self,
+            self,
     ) -> Union[Metric, Sequence[Metric], Dict[str, Metric]]:
         """Returns macro-average of the area under the ROC curve"""
 
@@ -151,11 +146,11 @@
         return None
 
     def prepare_chunk(
-        self,
-        file: AudioFile,
-        chunk: Segment,
-        duration: float = None,
-        stage: Literal["train", "val"] = "train",
+            self,
+            file: AudioFile,
+            chunk: Segment,
+            duration: float = None,
+            stage: Literal["train", "val"] = "train",
     ) -> dict:
         """Extract audio chunk and corresponding frame-wise labels
 
@@ -282,7 +277,6 @@
             train = [f for f in train if f[domain_key] == domain_value]
 
         while True:
-
             # select one file at random (with probability proportional to its annotated duration)
             file, *_ = rng.choices(
                 train,
@@ -365,8 +359,8 @@
 
             # sum both chunks with random SNR
             random_snr = (
-                overlap_snr_max - overlap_snr_min
-            ) * rng.random() + overlap_snr_min
+                                 overlap_snr_max - overlap_snr_min
+                         ) * rng.random() + overlap_snr_min
             alpha = np.exp(-np.log(10) * random_snr / 20)
             combined_X = Audio.power_normalize(
                 sample["X"]
@@ -421,14 +415,14 @@
                 # any conflict with pure i or pure j samples
                 elif isinstance(value, int):
                     combined_sample[key] = sample[key] + other_sample[key] * (
-                        len(self._train_metadata[key]) + 1
+                            len(self._train_metadata[key]) + 1
                     )
 
                 # score-like entries have been chunked into numpy array in prepare_chunk
                 # we (somewhat arbitrarily) average them using the same alpha as for X
                 elif isinstance(value, np.ndarray):
                     combined_sample[key] = (sample[key] + alpha * other_sample[key]) / (
-                        1 + alpha
+                            1 + alpha
                     )
 
             yield combined_sample
@@ -478,8 +472,8 @@
         # - downsample remaining frames
         warm_up_left = round(self.warm_up[0] / self.duration * num_frames)
         warm_up_right = round(self.warm_up[1] / self.duration * num_frames)
-        preds = y_pred[:, warm_up_left : num_frames - warm_up_right : 10]
-        target = y[:, warm_up_left : num_frames - warm_up_right : 10]
+        preds = y_pred[:, warm_up_left: num_frames - warm_up_right: 10]
+        target = y[:, warm_up_left: num_frames - warm_up_right: 10]
 
         # torchmetrics tries to be smart about the type of machine learning problem
         # pyannote.audio is more explicit so we have to reshape target and preds for
@@ -526,9 +520,9 @@
 
         # log first batch visualization every 2^n epochs.
         if (
-            self.model.current_epoch == 0
-            or math.log2(self.model.current_epoch) % 1 > 0
-            or batch_idx > 0
+                self.model.current_epoch == 0
+                or math.log2(self.model.current_epoch) % 1 > 0
+                or batch_idx > 0
         ):
             return
 
@@ -553,7 +547,6 @@
 
         # plot each sample
         for sample_idx in range(num_samples):
-
             # find where in the grid it should be plotted
             row_idx = sample_idx // nrows
             col_idx = sample_idx % ncols
