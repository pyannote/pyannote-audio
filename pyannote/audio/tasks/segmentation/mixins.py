# MIT License
#
# Copyright (c) 2020- CNRS
#
# Permission is hereby granted, free of charge, to any person obtaining a copy
# of this software and associated documentation files (the "Software"), to deal
# in the Software without restriction, including without limitation the rights
# to use, copy, modify, merge, publish, distribute, sublicense, and/or sell
# copies of the Software, and to permit persons to whom the Software is
# furnished to do so, subject to the following conditions:
#
# The above copyright notice and this permission notice shall be included in all
# copies or substantial portions of the Software.
#
# THE SOFTWARE IS PROVIDED "AS IS", WITHOUT WARRANTY OF ANY KIND, EXPRESS OR
# IMPLIED, INCLUDING BUT NOT LIMITED TO THE WARRANTIES OF MERCHANTABILITY,
# FITNESS FOR A PARTICULAR PURPOSE AND NONINFRINGEMENT. IN NO EVENT SHALL THE
# AUTHORS OR COPYRIGHT HOLDERS BE LIABLE FOR ANY CLAIM, DAMAGES OR OTHER
# LIABILITY, WHETHER IN AN ACTION OF CONTRACT, TORT OR OTHERWISE, ARISING FROM,
# OUT OF OR IN CONNECTION WITH THE SOFTWARE OR THE USE OR OTHER DEALINGS IN THE
# SOFTWARE.

import math
import random
import warnings
<<<<<<< HEAD
from typing import Dict, List, Optional, Sequence, Text, Tuple, Union
=======
from typing import List, Optional, Text
>>>>>>> 76c1eda8

import matplotlib.pyplot as plt
import numpy as np
import torch
from pyannote.core import Annotation, Segment, SlidingWindow, SlidingWindowFeature
from torchmetrics import AUROC, Metric
from typing_extensions import Literal

from pyannote.audio.core.io import Audio, AudioFile
from pyannote.audio.core.task import Problem
from pyannote.audio.utils.random import create_rng_for_worker


class SegmentationTaskMixin:
    """Methods common to most segmentation tasks"""

    def setup(self, stage: Optional[str] = None):

        # ==================================================================
        # PREPARE TRAINING DATA
        # ==================================================================

        self._train = []
        self._train_metadata = dict()

        for f in self.protocol.train():

            file = dict()

            for key, value in f.items():

                # keep track of unique labels in self._train_metadata["annotation"]
                if key == "annotation":
                    for label in value.labels():
                        self._train_metadata.setdefault("annotation", set()).add(label)

                # pass "audio" entry as it is
                elif key == "audio":
                    pass

                # remove segments shorter than chunks from "annotated" entry
                elif key == "annotated":
                    value = [
                        segment for segment in value if segment.duration > self.duration
                    ]
                    file["_annotated_duration"] = sum(
                        segment.duration for segment in value
                    )

                # keey track of unique text-like entries (incl. "uri" and "database")
                # and pass them as they are
                elif isinstance(value, Text):
                    self._train_metadata.setdefault(key, set()).add(value)

                # pass score-like entries as they are
                elif isinstance(value, SlidingWindowFeature):
                    pass

                else:
                    msg = (
                        f"Protocol '{self.protocol.name}' defines a '{key}' entry of type {type(value)} "
                        f"which we do not know how to handle."
                    )
                    warnings.warn(msg)
                file[key] = value

            self._train.append(file)

        self._train_metadata = {
            key: sorted(values) for key, values in self._train_metadata.items()
        }

        # ==================================================================
        # PREPARE VALIDATION DATA
        # ==================================================================

        if not self.has_validation:
            return

        self._validation = []

        for f in self.protocol.development():

            for segment in f["annotated"]:

                if segment.duration < self.duration:
                    continue

                num_chunks = round(segment.duration // self.duration)

                for c in range(num_chunks):
                    start_time = segment.start + c * self.duration
                    chunk = Segment(start_time, start_time + self.duration)
                    self._validation.append((f, chunk))

        random.shuffle(self._validation)

    def default_metric(
        self,
    ) -> Union[Metric, Sequence[Metric], Dict[str, Metric]]:
        """Returns macro-average of the area under the ROC curve"""

        num_classes = len(self.specifications.classes)
        return AUROC(num_classes, pos_label=1, average="macro", compute_on_step=False)

    def prepare_y(self, one_hot_y: np.ndarray) -> np.ndarray:
        raise NotImplementedError(
            f"{self.__class__.__name__} must implement the `prepare_y` method."
        )

    @property
    def chunk_labels(self) -> Optional[List[Text]]:
        """Ordered list of labels

        Override this method to make `prepare_chunk` use a specific
        ordered list of labels when extracting frame-wise labels.

        See `prepare_chunk` source code for details.
        """
        return None

    def prepare_chunk(
        self,
        file: AudioFile,
        chunk: Segment,
        duration: float = None,
        stage: Literal["train", "val"] = "train",
    ) -> dict:
        """Extract audio chunk and corresponding frame-wise labels

        Parameters
        ----------
        file : AudioFile
            Audio file.
        chunk : Segment
            Audio chunk.
        duration : float, optional
            Fix chunk duration to avoid rounding errors. Defaults to self.duration
        stage : {"train", "val"}
            "train" for training step, "val" for validation step

        Returns
        -------
        sample : dict
            Dictionary with the following keys:
            X : np.ndarray
                Audio chunk as (num_samples, num_channels) array.
            y : np.ndarray
                Frame-wise labels as (num_frames, num_labels) array.
            ...
        """

        sample = dict()

        # ==================================================================
        # X = "audio" crop
        # ==================================================================

        sample["X"], _ = self.model.audio.crop(
            file,
            chunk,
            duration=self.duration if duration is None else duration,
        )

        # ==================================================================
        # y = "annotation" crop (with corresponding "labels")
        # ==================================================================

        # use model introspection to predict how many frames it will output
        num_samples = sample["X"].shape[1]
        num_frames, _ = self.model.introspection(num_samples)

        # crop "annotation" and keep track of corresponding list of labels if needed
        annotation: Annotation = file["annotation"].crop(chunk)
        labels = annotation.labels() if self.chunk_labels is None else self.chunk_labels

        y = np.zeros((num_frames, len(labels)), dtype=np.int8)
        frames = SlidingWindow(
            start=chunk.start,
            duration=self.duration / num_frames,
            step=self.duration / num_frames,
        )
        for label in annotation.labels():
            try:
                k = labels.index(label)
            except ValueError:
                warnings.warn(
                    f"File {file['uri']} contains unexpected label '{label}'."
                )
                continue

            segments = annotation.label_timeline(label)
            for start, stop in frames.crop(segments, mode="center", return_ranges=True):
                y[start:stop, k] += 1

        # handle corner case when the same label is active more than once
        sample["y"] = np.minimum(y, 1, out=y)
        sample["labels"] = labels

        # ==================================================================
        # additional metadata
        # ==================================================================

        for key, value in file.items():

            # those keys were already dealt with
            if key in ["audio", "annotation", "annotated"]:
                pass

            # replace text-like entries by their integer index
            elif isinstance(value, Text):
                try:
                    sample[key] = self._train_metadata[key].index(value)
                except ValueError as e:
                    if stage == "val":
                        sample[key] = -1
                    else:
                        raise e

            # crop score-like entries
            elif isinstance(value, SlidingWindowFeature):
                sample[key] = value.crop(chunk, fixed=duration, mode="center")

        return sample

    def train__iter__helper(self, rng: random.Random, **domain_filter):
        """Iterate over training samples with optional domain filtering

        Parameters
        ----------
        rng : random.Random
            Random number generator
        domain_filter : dict, optional
            When provided (as {domain_key: domain_value} dict), filter training files so that
            only files such as file[domain_key] == domain_value are used for generating chunks.

        Yields
        ------
        chunk : dict
            Training chunks.
        """

        train = self._train

        try:
            domain_key, domain_value = domain_filter.popitem()
        except KeyError:
            domain_key = None

        if domain_key is not None:
            train = [f for f in train if f[domain_key] == domain_value]

        while True:

            # select one file at random (with probability proportional to its annotated duration)
            file, *_ = rng.choices(
                train,
                weights=[f["_annotated_duration"] for f in train],
                k=1,
            )

            # select one annotated region at random (with probability proportional to its duration)
            segment, *_ = rng.choices(
                file["annotated"],
                weights=[s.duration for s in file["annotated"]],
                k=1,
            )

            # select one chunk at random (with uniform distribution)
            start_time = rng.uniform(segment.start, segment.end - self.duration)
            chunk = Segment(start_time, start_time + self.duration)

            yield self.prepare_chunk(file, chunk, duration=self.duration, stage="train")

    def train__iter__(self):
        """Iterate over training samples

        Yields
        ------
        dict:
            X: (time, channel)
                Audio chunks.
            y: (frame, )
                Frame-level targets. Note that frame < time.
                `frame` is infered automagically from the
                example model output.
            ...
        """

        # create worker-specific random number generator
        rng = create_rng_for_worker(self.model.current_epoch)

        balance = getattr(self, "balance", None)
        overlap = getattr(self, "overlap", dict())
        overlap_probability = overlap.get("probability", 0.0)
        if overlap_probability > 0:
            overlap_snr_min = overlap.get("snr_min", 0.0)
            overlap_snr_max = overlap.get("snr_max", 0.0)

        if balance is None:
            chunks = self.train__iter__helper(rng)

        else:
            chunks_by_domain = {
                domain: self.train__iter__helper(rng, **{balance: domain})
                for domain in self._train_metadata[balance]
            }

        while True:

            if balance is not None:
                domain = rng.choice(self._train_metadata[balance])
                chunks = chunks_by_domain[domain]

            # generate random chunk
            sample = next(chunks)

            if rng.random() > overlap_probability:
                try:
                    sample["y"] = self.prepare_y(sample["y"])
                except ValueError:
                    # if a ValueError is raised by prepare_y, skip this sample.

                    # see pyannote.audio.tasks.segmentation.Segmentation.prepare_y
                    # to understand why this might happen.
                    continue

                _ = sample.pop("labels")
                yield sample
                continue

            # generate another random chunk
            other_sample = next(chunks)

            # sum both chunks with random SNR
            random_snr = (
                overlap_snr_max - overlap_snr_min
            ) * rng.random() + overlap_snr_min
            alpha = np.exp(-np.log(10) * random_snr / 20)
            combined_X = Audio.power_normalize(
                sample["X"]
            ) + alpha * Audio.power_normalize(other_sample["X"])

            # combine labels
            y, labels = sample["y"], sample.pop("labels")
            other_y, other_labels = other_sample["y"], other_sample.pop("labels")
            y_mapping = {label: i for i, label in enumerate(labels)}
            num_combined_labels = len(y_mapping)
            for label in other_labels:
                if label not in y_mapping:
                    y_mapping[label] = num_combined_labels
                    num_combined_labels += 1
            # combined_labels = [
            #     label
            #     for label, _ in sorted(y_mapping.items(), key=lambda item: item[1])
            # ]

            # combine targets
            combined_y = np.zeros_like(y, shape=(len(y), num_combined_labels))
            for i, label in enumerate(labels):
                combined_y[:, y_mapping[label]] += y[:, i]
            for i, label in enumerate(other_labels):
                combined_y[:, y_mapping[label]] += other_y[:, i]

            # handle corner case when the same label is active at the same time in both chunks
            combined_y = np.minimum(combined_y, 1, out=combined_y)

            try:
                combined_y = self.prepare_y(combined_y)
            except ValueError:
                # if a ValueError is raised by prepare_y, skip this sample.

                # see pyannote.audio.tasks.segmentation.Segmentation.prepare_y
                # to understand why this might happen.
                continue

            combined_sample = {
                "X": combined_X,
                "y": combined_y,
            }

            for key, value in sample.items():

                # those keys were already dealt with
                if key in ["X", "y"]:
                    pass

                # text-like entries have been replaced by their integer index in prepare_chunk.
                # we (somewhat arbitrarily) combine i and j into i + j x (num_values + 1) to avoid
                # any conflict with pure i or pure j samples
                elif isinstance(value, int):
                    combined_sample[key] = sample[key] + other_sample[key] * (
                        len(self._train_metadata[key]) + 1
                    )

                # score-like entries have been chunked into numpy array in prepare_chunk
                # we (somewhat arbitrarily) average them using the same alpha as for X
                elif isinstance(value, np.ndarray):
                    combined_sample[key] = (sample[key] + alpha * other_sample[key]) / (
                        1 + alpha
                    )

            yield combined_sample

    def train__len__(self):
        # Number of training samples in one epoch
        duration = sum(file["_annotated_duration"] for file in self._train)
        return max(self.batch_size, math.ceil(duration / self.duration))

    def val__getitem__(self, idx):
        f, chunk = self._validation[idx]
        sample = self.prepare_chunk(f, chunk, duration=self.duration, stage="val")
        sample["y"] = self.prepare_y(sample["y"])
        _ = sample.pop("labels")
        return sample

    def val__len__(self):
        return len(self._validation)

    def validation_postprocess(self, y, y_pred):
        return y_pred

    def validation_step(self, batch, batch_idx: int):
        """Compute validation area under the ROC curve

        Parameters
        ----------
        batch : dict of torch.Tensor
            Current batch.
        batch_idx: int
            Batch index.
        """

        X, y = batch["X"], batch["y"]
        # X = (batch_size, num_channels, num_samples)
        # y = (batch_size, num_frames, num_classes) or (batch_size, num_frames)

        y_pred = self.model(X)
        _, num_frames, _ = y_pred.shape
        # y_pred = (batch_size, num_frames, num_classes)

        # postprocess
        # TODO: remove this because metrics should take care of postprocessing
        y_pred = self.validation_postprocess(y, y_pred)

        # - remove warm-up frames
        # - downsample remaining frames
        warm_up_left = round(self.warm_up[0] / self.duration * num_frames)
        warm_up_right = round(self.warm_up[1] / self.duration * num_frames)
        preds = y_pred[:, warm_up_left : num_frames - warm_up_right : 10]
        target = y[:, warm_up_left : num_frames - warm_up_right : 10]

        # torchmetrics tries to be smart about the type of machine learning problem
        # pyannote.audio is more explicit so we have to reshape target and preds for
        # torchmetrics to be happy... more details can be found here:
        # https://torchmetrics.readthedocs.io/en/latest/references/modules.html#input-types

        if self.specifications.problem == Problem.BINARY_CLASSIFICATION:
            # target: shape (batch_size, num_frames), type binary
            # preds:  shape (batch_size, num_frames, 1), type float

            # torchmetrics expects:
            # target: shape (batch_size,), type binary
            # preds:  shape (batch_size,), type float

            self.model.validation_metric(
                preds.reshape(-1),
                target.reshape(-1),
            )

        elif self.specifications.problem == Problem.MULTI_LABEL_CLASSIFICATION:
            # target: shape (batch_size, num_frames, num_classes), type binary
            # preds:  shape (batch_size, num_frames, num_classes), type float

            # torchmetrics expects
            # target: shape (batch_size, num_classes, ...), type binary
            # preds:  shape (batch_size, num_classes, ...), type float

            self.model.validation_metric(
                torch.transpose(preds, 1, 2),
                torch.transpose(target, 1, 2),
            )

        elif self.specifications.problem == Problem.MONO_LABEL_CLASSIFICATION:
            # TODO: implement when pyannote.audio gets its first mono-label segmentation task
            raise NotImplementedError()

        self.model.log_dict(
            self.model.validation_metric,
            on_step=False,
            on_epoch=True,
            prog_bar=True,
            logger=True,
        )

        # log first batch visualization every 2^n epochs.
        if (
            self.model.current_epoch == 0
            or math.log2(self.model.current_epoch) % 1 > 0
            or batch_idx > 0
        ):
            return

        # visualize first 9 validation samples of first batch in Tensorboard
        X = X.cpu().numpy()
        y = y.float().cpu().numpy()
        y_pred = y_pred.cpu().numpy()

        # prepare 3 x 3 grid (or smaller if batch size is smaller)
        num_samples = min(self.batch_size, 9)
        nrows = math.ceil(math.sqrt(num_samples))
        ncols = math.ceil(num_samples / nrows)
        fig, axes = plt.subplots(
            nrows=3 * nrows, ncols=ncols, figsize=(15, 10), squeeze=False
        )

        # reshape target so that there is one line per class when plottingit
        y[y == 0] = np.NaN
        if len(y.shape) == 2:
            y = y[:, :, np.newaxis]
        y *= np.arange(y.shape[2])

        # plot each sample
        for sample_idx in range(num_samples):

            # find where in the grid it should be plotted
            row_idx = sample_idx // nrows
            col_idx = sample_idx % ncols

            # plot waveform
            ax_wav = axes[row_idx * 3 + 0, col_idx]
            sample_X = np.mean(X[sample_idx], axis=0)
            ax_wav.plot(sample_X)
            ax_wav.set_xlim(0, len(sample_X))
            ax_wav.get_xaxis().set_visible(False)
            ax_wav.get_yaxis().set_visible(False)

            # plot target
            ax_ref = axes[row_idx * 3 + 1, col_idx]
            sample_y = y[sample_idx]
            ax_ref.plot(sample_y)
            ax_ref.set_xlim(0, len(sample_y))
            ax_ref.set_ylim(-1, sample_y.shape[1])
            ax_ref.get_xaxis().set_visible(False)
            ax_ref.get_yaxis().set_visible(False)

            # plot prediction
            ax_hyp = axes[row_idx * 3 + 2, col_idx]
            sample_y_pred = y_pred[sample_idx]
            ax_hyp.axvspan(0, warm_up_left, color="k", alpha=0.5, lw=0)
            ax_hyp.axvspan(
                num_frames - warm_up_right, num_frames, color="k", alpha=0.5, lw=0
            )
            ax_hyp.plot(sample_y_pred)
            ax_hyp.set_ylim(-0.1, 1.1)
            ax_hyp.set_xlim(0, len(sample_y))
            ax_hyp.get_xaxis().set_visible(False)

        plt.tight_layout()

        self.model.logger.experiment.add_figure(
            f"{self.ACRONYM}@val_samples", fig, self.model.current_epoch
        )

        plt.close(fig)<|MERGE_RESOLUTION|>--- conflicted
+++ resolved
@@ -23,11 +23,7 @@
 import math
 import random
 import warnings
-<<<<<<< HEAD
-from typing import Dict, List, Optional, Sequence, Text, Tuple, Union
-=======
-from typing import List, Optional, Text
->>>>>>> 76c1eda8
+from typing import Dict, List, Optional, Sequence, Text, Union
 
 import matplotlib.pyplot as plt
 import numpy as np
