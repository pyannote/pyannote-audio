# MIT License
#
# Copyright (c) 2020 CNRS
#
# Permission is hereby granted, free of charge, to any person obtaining a copy
# of this software and associated documentation files (the "Software"), to deal
# in the Software without restriction, including without limitation the rights
# to use, copy, modify, merge, publish, distribute, sublicense, and/or sell
# copies of the Software, and to permit persons to whom the Software is
# furnished to do so, subject to the following conditions:
#
# The above copyright notice and this permission notice shall be included in all
# copies or substantial portions of the Software.
#
# THE SOFTWARE IS PROVIDED "AS IS", WITHOUT WARRANTY OF ANY KIND, EXPRESS OR
# IMPLIED, INCLUDING BUT NOT LIMITED TO THE WARRANTIES OF MERCHANTABILITY,
# FITNESS FOR A PARTICULAR PURPOSE AND NONINFRINGEMENT. IN NO EVENT SHALL THE
# AUTHORS OR COPYRIGHT HOLDERS BE LIABLE FOR ANY CLAIM, DAMAGES OR OTHER
# LIABILITY, WHETHER IN AN ACTION OF CONTRACT, TORT OR OTHERWISE, ARISING FROM,
# OUT OF OR IN CONNECTION WITH THE SOFTWARE OR THE USE OR OTHER DEALINGS IN THE
# SOFTWARE.

<<<<<<< HEAD
from typing import List, Text
=======
from typing import Callable, Iterable, List, Text

from pytorch_lightning.metrics.functional.classification import auroc
from torch.nn import Parameter
from torch.optim import Optimizer
from torch_audiomentations.core.transforms_interface import BaseWaveformTransform
>>>>>>> 03536842

from pyannote.audio.core.model import Model
from pyannote.audio.core.task import Problem, Scale, Task, TaskSpecification
from pyannote.audio.tasks.segmentation.mixins import SegmentationTaskMixin


class SpeakerTracking(SegmentationTaskMixin, Task):
    """Speaker tracking

    Speaker tracking is the process of determining if and when a (previously
    enrolled) person's voice can be heard in a given audio recording.

    Here, it is addressed with the same approach as voice activity detection,
    except {"non-speech", "speech"} classes are replaced by {"speaker1", ...,
    "speaker_N"} where N is the number of speakers in the training set.

    Parameters
    ----------
    protocol : Protocol
        pyannote.database protocol
    duration : float, optional
        Chunks duration. Defaults to 2s.
    batch_size : int, optional
        Number of training samples per batch. Defaults to 32.
    num_workers : int, optional
        Number of workers used for generating training samples.
    pin_memory : bool, optional
        If True, data loaders will copy tensors into CUDA pinned
        memory before returning them. See pytorch documentation
        for more details. Defaults to False.
    optimizer : callable, optional
        Callable that takes model parameters as input and returns
        an Optimizer instance. Defaults to `torch.optim.Adam`.
    learning_rate : float, optional
        Learning rate. Defaults to 1e-3.
    augmentation : BaseWaveformTransform, optional
        torch_audiomentations waveform transform, used by dataloader
        during training.
    """

<<<<<<< HEAD
    # for speaker tracking, task specification depends
    # on the data: we do not know in advance which
    # speakers should be tracked. therefore, we postpone
    # the definition of specifications in the __init__
=======
    ACRONYM = "spk"

    def __init__(
        self,
        protocol: Protocol,
        duration: float = 2.0,
        batch_size: int = 32,
        num_workers: int = 1,
        pin_memory: bool = False,
        optimizer: Callable[[Iterable[Parameter]], Optimizer] = None,
        learning_rate: float = 1e-3,
        augmentation: BaseWaveformTransform = None,
    ):

        super().__init__(
            protocol,
            duration=duration,
            batch_size=batch_size,
            num_workers=num_workers,
            pin_memory=pin_memory,
            optimizer=optimizer,
            learning_rate=learning_rate,
            augmentation=augmentation,
        )

        # for speaker tracking, task specification depends
        # on the data: we do not know in advance which
        # speakers should be tracked. therefore, we postpone
        # the definition of specifications.
>>>>>>> 03536842

    def setup(self, stage=None):

        super().setup(stage=stage)

        if stage == "fit":

            # build the list of speakers to be tracked.
            speakers = set()
            for f in self.train:
                speakers.update(f["annotation"].labels())

            # now that we now who the speakers are, we can
            # define the task specifications.

            # note that, since multiple speakers can be active
            # at once, the problem is multi-label classification.
            self.specifications = TaskSpecification(
                problem=Problem.MULTI_LABEL_CLASSIFICATION,
                scale=Scale.FRAME,
                duration=self.duration,
                classes=sorted(speakers),
            )

    @property
    def chunk_labels(self) -> List[Text]:
        """Ordered list of labels

        Used by `prepare_chunk` so that y[:, k] corresponds to activity of kth speaker
        """
        return self.specifications.classes

    def validation_step(self, model: Model, batch, batch_idx: int):
        """Compute area under ROC curve

        Parameters
        ----------
        model : Model
            Model currently being validated.
        batch : dict of torch.Tensor
            Current batch.
        batch_idx: int
            Batch index.
        """

        num_speakers = len(self.specifications.classes)

        X = batch["X"]
        y = batch["y"].view(-1, num_speakers)
        y_pred = model(X).view(-1, num_speakers)

        auc = dict()
        for k, speaker in enumerate(self.specifications.classes):
            try:
                auc[speaker] = auroc(
                    y_pred[::10, k],
                    y[::10, k],
                    sample_weight=None,
                    pos_label=1.0,
                )
            except ValueError:
                # in case of all positive or all negative samples, auroc will raise a ValueError.
                # we mark this batch as skipped and actually skip it.
                model.log(
                    f"{self.ACRONYM}@val_skip",
                    1.0,
                    on_step=False,
                    on_epoch=True,
                    prog_bar=False,
                    logger=True,
                )
                return

        model.log(
            f"{self.ACRONYM}@val_skip",
            0.0,
            on_step=False,
            on_epoch=True,
            prog_bar=False,
            logger=True,
        )

        model.log(
            f"{self.ACRONYM}@val_auroc",
            sum(auc.values()) / len(auc),
            on_step=False,
            on_epoch=True,
            prog_bar=True,
            logger=True,
        )<|MERGE_RESOLUTION|>--- conflicted
+++ resolved
@@ -20,20 +20,16 @@
 # OUT OF OR IN CONNECTION WITH THE SOFTWARE OR THE USE OR OTHER DEALINGS IN THE
 # SOFTWARE.
 
-<<<<<<< HEAD
-from typing import List, Text
-=======
 from typing import Callable, Iterable, List, Text
 
 from pytorch_lightning.metrics.functional.classification import auroc
-from torch.nn import Parameter
-from torch.optim import Optimizer
-from torch_audiomentations.core.transforms_interface import BaseWaveformTransform
->>>>>>> 03536842
+from torch.nn import Module, Parameter
+from torch.optim import Adam, Optimizer
 
 from pyannote.audio.core.model import Model
 from pyannote.audio.core.task import Problem, Scale, Task, TaskSpecification
 from pyannote.audio.tasks.segmentation.mixins import SegmentationTaskMixin
+from pyannote.database import Protocol
 
 
 class SpeakerTracking(SegmentationTaskMixin, Task):
@@ -70,12 +66,6 @@
         during training.
     """
 
-<<<<<<< HEAD
-    # for speaker tracking, task specification depends
-    # on the data: we do not know in advance which
-    # speakers should be tracked. therefore, we postpone
-    # the definition of specifications in the __init__
-=======
     ACRONYM = "spk"
 
     def __init__(
@@ -85,9 +75,9 @@
         batch_size: int = 32,
         num_workers: int = 1,
         pin_memory: bool = False,
-        optimizer: Callable[[Iterable[Parameter]], Optimizer] = None,
+        optimizer: Callable[[Iterable[Parameter]], Optimizer] = Adam,
         learning_rate: float = 1e-3,
-        augmentation: BaseWaveformTransform = None,
+        transforms: List[Module] = [],
     ):
 
         super().__init__(
@@ -98,14 +88,13 @@
             pin_memory=pin_memory,
             optimizer=optimizer,
             learning_rate=learning_rate,
-            augmentation=augmentation,
+            transforms=transforms,
         )
 
         # for speaker tracking, task specification depends
         # on the data: we do not know in advance which
         # speakers should be tracked. therefore, we postpone
         # the definition of specifications.
->>>>>>> 03536842
 
     def setup(self, stage=None):
 
