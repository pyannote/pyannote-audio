--- conflicted
+++ resolved
@@ -186,13 +186,8 @@
         self.weight = weight
         self.vad_loss = vad_loss
 
-<<<<<<< HEAD
     def setup(self):
         super().setup()
-=======
-    def setup(self, stage: Optional[str] = None):
-        super().setup(stage=stage)
->>>>>>> 7379f1c8
 
         # estimate maximum number of speakers per chunk when not provided
         if self.max_speakers_per_chunk is None:
@@ -554,15 +549,7 @@
         weight[:, num_frames - warm_up_right :] = 0.0
 
         if self.specifications.powerset:
-<<<<<<< HEAD
             multilabel = self.model.powerset.to_multilabel(prediction)
-=======
-            powerset = torch.nn.functional.one_hot(
-                torch.argmax(prediction, dim=-1),
-                self.model.powerset.num_powerset_classes,
-            ).float()
-            multilabel = self.model.powerset.to_multilabel(powerset)
->>>>>>> 7379f1c8
             permutated_target, _ = permutate(multilabel, target)
             permutated_target_powerset = self.model.powerset.to_powerset(
                 permutated_target.float()
@@ -691,15 +678,7 @@
         weight[:, num_frames - warm_up_right :] = 0.0
 
         if self.specifications.powerset:
-<<<<<<< HEAD
             multilabel = self.model.powerset.to_multilabel(prediction)
-=======
-            powerset = torch.nn.functional.one_hot(
-                torch.argmax(prediction, dim=-1),
-                self.model.powerset.num_powerset_classes,
-            ).float()
-            multilabel = self.model.powerset.to_multilabel(powerset)
->>>>>>> 7379f1c8
             permutated_target, _ = permutate(multilabel, target)
 
             # FIXME: handle case where target have too many speakers?
