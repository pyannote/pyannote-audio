#!/usr/bin/env python
# encoding: utf-8

# The MIT License (MIT)

# Copyright (c) 2018-2019 CNRS

# Permission is hereby granted, free of charge, to any person obtaining a copy
# of this software and associated documentation files (the "Software"), to deal
# in the Software without restriction, including without limitation the rights
# to use, copy, modify, merge, publish, distribute, sublicense, and/or sell
# copies of the Software, and to permit persons to whom the Software is
# furnished to do so, subject to the following conditions:

# The above copyright notice and this permission notice shall be included in
# all copies or substantial portions of the Software.

# THE SOFTWARE IS PROVIDED "AS IS", WITHOUT WARRANTY OF ANY KIND, EXPRESS OR
# IMPLIED, INCLUDING BUT NOT LIMITED TO THE WARRANTIES OF MERCHANTABILITY,
# FITNESS FOR A PARTICULAR PURPOSE AND NONINFRINGEMENT. IN NO EVENT SHALL THE
# AUTHORS OR COPYRIGHT HOLDERS BE LIABLE FOR ANY CLAIM, DAMAGES OR OTHER
# LIABILITY, WHETHER IN AN ACTION OF CONTRACT, TORT OR OTHERWISE, ARISING FROM,
# OUT OF OR IN CONNECTION WITH THE SOFTWARE OR THE USE OR OTHER DEALINGS IN THE
# SOFTWARE.

# AUTHORS
# Hervé BREDIN - http://herve.niderb.fr

import warnings
import torch
import numpy as np
from tqdm import tqdm
from pyannote.database import get_unique_identifier
from pyannote.database import get_annotated
from pyannote.core.utils.numpy import one_hot_encoding
from pyannote.audio.features import Precomputed
from pyannote.audio.features.utils import get_audio_duration
from pyannote.core import Segment
from pyannote.core import Timeline
from pyannote.core import SlidingWindowFeature

from pyannote.generators.batch import batchify
from pyannote.generators.fragment import random_segment
from pyannote.generators.fragment import random_subsegment
from pyannote.generators.fragment import SlidingSegments

from pyannote.audio.train.trainer import Trainer

from .. import TASK_MULTI_CLASS_CLASSIFICATION
from .. import TASK_MULTI_LABEL_CLASSIFICATION
from .. import TASK_REGRESSION

import torch.nn.functional as F


class LabelingTaskGenerator(object):
    """Base batch generator for various labeling tasks

    This class should be inherited from: it should not be used directy

    Parameters
    ----------
    feature_extraction : `pyannote.audio.features.FeatureExtraction`
        Feature extraction
    protocol : `pyannote.database.Protocol`
    subset : {'train', 'development', 'test'}
    frame_info : `pyannote.core.SlidingWindow`, optional
        Override `feature_extraction.sliding_window`. This is useful for
        models that include the feature extraction step (e.g. SincNet) and
        therefore output a lower sample rate than that of the input.
        Defaults to `feature_extraction.sliding_window`
    frame_crop : {'center', 'loose', 'strict'}, optional
        Which mode to use when cropping labels. This is useful for models that
        include the feature extraction step (e.g. SincNet) and therefore use a
        different cropping mode. Defaults to 'center'.
    duration : float, optional
        Duration of sub-sequences. Defaults to 3.2s.
    batch_size : int, optional
        Batch size. Defaults to 32.
    per_epoch : float, optional
        Total audio duration per epoch, in days.
        Defaults to one day (1).
    parallel : int, optional
        Number of prefetching background generators. Defaults to 1. Each
        generator will prefetch enough batches to cover a whole epoch. Set
        `parallel` to 0 to not use background generators.
    exhaustive : bool, optional
        Ensure training files are covered exhaustively (useful in case of
        non-uniform label distribution).
    shuffle : bool, optional
        Shuffle exhaustive samples. Defaults to False.
    """

    def __init__(self, feature_extraction, protocol, subset='train',
                 frame_info=None, frame_crop=None, duration=3.2,
                 batch_size=32, per_epoch=1, parallel=1,
                 exhaustive=False, shuffle=False):

        super(LabelingTaskGenerator, self).__init__()

        self.feature_extraction = feature_extraction

        if frame_info is None:
            frame_info = self.feature_extraction.sliding_window
        self.frame_info = frame_info

        if frame_crop is None:
            frame_crop = 'center'
        self.frame_crop = frame_crop

        self.duration = duration
        self.batch_size = batch_size
        self.per_epoch = per_epoch
        self.parallel = parallel
        self.exhaustive = exhaustive
        self.shuffle = shuffle

        self._load_metadata(protocol, subset=subset)

    def postprocess_y(self, Y):
        """This function does nothing but return its input.
        It should be overriden by subclasses."""
        return Y

    def initialize_y(self, current_file):
        """Precompute y for the whole file

        Parameters
        ----------
        current_file : `dict`
            File as provided by a pyannote.database protocol.

        Returns
        -------
        y : `SlidingWindowFeature`
            Precomputed y for the whole file
        """
        y, _ = one_hot_encoding(current_file['annotation'],
                                get_annotated(current_file),
                                self.frame_info,
                                labels=self.segment_labels_,
                                mode='center')

        return SlidingWindowFeature(self.postprocess_y(y.data),
                                    y.sliding_window)

    def crop_y(self, y, segment):
        """Extract y for specified segment

        Parameters
        ----------
        y : `pyannote.core.SlidingWindowFeature`
            Output of `initialize_y` above.
        segment : `pyannote.core.Segment`
            Segment for which to obtain y.

        Returns
        -------
        cropped_y :  (n_samples, ) or (n_samples, dim) `np.ndarray`
            y for specified
        """

        return np.squeeze(y.crop(segment, mode=self.frame_crop,
                                 fixed=self.duration))

    def _load_metadata(self, protocol, subset='train'):
        """Gather the following information about the training subset:

        data_ : dict

            {'segments': <list of annotated segments>,
             'duration': <total duration of annotated segments>,
             'current_file': <protocol dictionary>,
             'y': <labels as numpy array>}

        segment_labels_ : list
            Sorted list of (unique) labels in protocol.

        file_labels_ : dict of list
            Sorted lists of (unique) file labels in protocol
        """

        self.data_ = {}
        segment_labels, file_labels = set(), dict()

        # loop once on all files
        for current_file in getattr(protocol, subset)():

            # ensure annotation/annotated are cropped to actual file duration
            support = Segment(start=0, end=get_audio_duration(current_file))
            current_file['annotated'] = get_annotated(current_file).crop(
                support, mode='intersection')
            current_file['annotation'] = current_file['annotation'].crop(
                support, mode='intersection')

            # keep track of unique segment labels
            segment_labels.update(current_file['annotation'].labels())

            # keep track of unique file labels
            for key, value in current_file.items():
                if key in ['annotation', 'annotated']:
                    continue
                if key not in file_labels:
                    file_labels[key] = set()
                file_labels[key].add(value)

            segments = [s for s in current_file['annotated']
                          if s.duration > self.duration]

            # corner case where no segment is long enough
            # and we removed them all...
            if not segments:
                continue

            # total duration of label in current_file (after removal of
            # short segments).
            duration = sum(s.duration for s in segments)

            # store all these in data_ dictionary
            datum = {'segments': segments,
                     'duration': duration,
                     'current_file': current_file}
            uri = get_unique_identifier(current_file)
            self.data_[uri] = datum

        self.file_labels_ = {k: sorted(file_labels[k]) for k in file_labels}
        self.segment_labels_ = sorted(segment_labels)

        for current_file in getattr(protocol, subset)():
            uri = get_unique_identifier(current_file)
            self.data_[uri]['y'] = self.initialize_y(current_file)

    @property
    def signature(self):
        signature = {'X': {'@': (None, np.stack)},
                     'y': {'@': (None, np.stack)}}

        for key in self.file_labels_:
            signature[key] = {'@': (None, np.stack)}

        return signature

    @property
    def specifications(self):
        """Task & sample specifications

        Returns
        -------
        specs : `dict`
            ['task'] (`str`) : task name
            ['X']['dimension'] (`int`) : features dimension
            ['y']['classes'] (`list`) : list of classes
        """

        specs = {
            'task': None,
            'X': {'dimension': self.feature_extraction.dimension},
            'y': {'classes': self.segment_labels_},
        }

        for key, classes in self.file_labels_.items():
            specs[key] = {'classes': classes}

        return specs

    def _samples(self):
        if self.exhaustive:
            return self._sliding_samples()
        else:
            return self._random_samples()

    def _random_samples(self):
        """Random samples

        Returns
        -------
        samples : generator
            Generator that yields {'X': ..., 'y': ...} samples indefinitely.
        """

        uris = list(self.data_)
        durations = np.array([self.data_[uri]['duration'] for uri in uris])
        probabilities = durations / np.sum(durations)

        while True:

            # choose file at random with probability
            # proportional to its (annotated) duration
            uri = uris[np.random.choice(len(uris), p=probabilities)]

            datum = self.data_[uri]
            current_file = datum['current_file']

            # choose one segment at random with probability
            # proportional to its duration
            segment = next(random_segment(datum['segments'], weighted=True))

            # choose fixed-duration subsegment at random
            subsegment = next(random_subsegment(segment, self.duration))

            sample = {
                'X': self.feature_extraction.crop(current_file,
                                                  subsegment, mode='center',
                                                  fixed=self.duration),
                'y': self.crop_y(datum['y'], subsegment),
            }

            for key, classes in self.file_labels_.items():
                sample[key] = classes.index(current_file[key])

            yield sample

    def _sliding_samples(self):

        uris = list(self.data_)
        durations = np.array([self.data_[uri]['duration'] for uri in uris])
        probabilities = durations / np.sum(durations)

        sliding_segments = SlidingSegments(duration=self.duration,
                                           step=self.duration,
                                           source='annotated')

        while True:

            np.random.shuffle(uris)

            # loop on all files
            for uri in uris:

                datum = self.data_[uri]

                # make a copy of current file
                current_file = dict(datum['current_file'])

                # compute features for the whole file
                features = self.feature_extraction(current_file)

                # randomly shift 'annotated' segments start time so that
                # we avoid generating exactly the same subsequence twice
                annotated = Timeline(
                    [Segment(s.start + np.random.random() * self.duration,
                             s.end) for s in get_annotated(current_file)])
                current_file['annotated'] = annotated

                if self.shuffle:
                    samples = []

                for sequence in sliding_segments.from_file(current_file):

                    X = features.crop(sequence, mode='center',
                                      fixed=self.duration)
                    y = self.crop_y(datum['y'], subsegment)
                    sample = {'X': X, 'y': y}
                    for key, classes in self.file_labels_.items():
                        sample[key] = classes.index(current_file[key])

                    if self.shuffle:
                        samples.append(sample)
                    else:
                        yield sample

                if self.shuffle:
                    np.random.shuffle(samples)
                    for sample in samples:
                        yield sample

    @property
    def batches_per_epoch(self):
        """Number of batches needed to complete an epoch"""
        duration_per_epoch = self.per_epoch * 24 * 60 * 60
        duration_per_batch = self.duration * self.batch_size
        return int(np.ceil(duration_per_epoch / duration_per_batch))

    def __call__(self):
        """(Parallelized) batch generator"""

        # number of batches needed to complete an epoch
        batches_per_epoch = self.batches_per_epoch

        generators = []

        if self.parallel:
            for _ in range(self.parallel):

                # batchify sampler and make sure at least
                # `batches_per_epoch` batches are prefetched.
                batches = batchify(self._samples(), self.signature,
                                   batch_size=self.batch_size,
                                   prefetch=batches_per_epoch)

                # add batch generator to the list of (background) generators
                generators.append(batches)
        else:

            # batchify sampler without prefetching
            batches = batchify(self._samples(), self.signature,
                               batch_size=self.batch_size, prefetch=0)

            # add it to the list of generators
            # NOTE: this list will only contain one generator
            generators.append(batches)

        # loop on (background) generators indefinitely
        while True:
            for batches in generators:
                # yield `batches_per_epoch` batches from current generator
                # so that each epoch is covered by exactly one generator
                for _ in range(batches_per_epoch):
                    yield next(batches)


class LabelingTask(Trainer):
    """Base class for various labeling tasks

    This class should be inherited from: it should not be used directy

    Parameters
    ----------
    duration : float, optional
        Duration of sub-sequences. Defaults to 3.2s.
    batch_size : int, optional
        Batch size. Defaults to 32.
    per_epoch : float, optional
        Total audio duration per epoch, in days.
        Defaults to one day (1).
    parallel : int, optional
        Number of prefetching background generators. Defaults to 1.
        Each generator will prefetch enough batches to cover a whole epoch.
        Set `parallel` to 0 to not use background generators.
    """

    def __init__(self, duration=3.2, batch_size=32, per_epoch=1,
                 parallel=1):
        super(LabelingTask, self).__init__()
        self.duration = duration
        self.batch_size = batch_size
        self.per_epoch = per_epoch
        self.parallel = parallel


    def get_batch_generator(self, feature_extraction, protocol, subset='train',
                            frame_info=None, frame_crop=None):
        """This method should be overriden by subclass

        Parameters
        ----------
        feature_extraction : `pyannote.audio.features.FeatureExtraction`
        protocol : `str`
            Name of pyannote.database protocol.
        subset : {'train', 'development'}, optional
            Defaults to 'train'.
        frame_info : `pyannote.core.SlidingWindow`, optional
            Override `feature_extraction.sliding_window`. This is useful for
            models that include the feature extraction step (e.g. SincNet) and
            therefore output a lower sample rate than that of the input.
        frame_crop : {'center', 'loose', 'strict'}, optional
            Which mode to use when cropping labels. This is useful for models
            that include the feature extraction step (e.g. SincNet) and
            therefore use a different cropping mode. Defaults to 'center'.

        Returns
        -------
        batch_generator : `LabelingTaskGenerator`
        """
        return LabelingTaskGenerator(
            feature_extraction, protocol, subset=subset,
            frame_info=frame_info, frame_crop=frame_crop,
            duration=self.duration, per_epoch=self.per_epoch,
            batch_size=self.batch_size, parallel=self.parallel)

    @property
    def weight(self):
        """Class/task weights

        Returns
        -------
        weight : None or `torch.Tensor`
        """
        return None

    def on_train_start(self):
        """Set loss function (with support for class weights)

        loss_func_ = Function f(input, target, weight=None) -> loss value
        """

        self.task_type_ = self.model_.specifications['task']

        if self.task_type_ == TASK_MULTI_CLASS_CLASSIFICATION:
            self.n_classes_ = len(self.model_.specifications['y']['classes'])
            self.loss_func_ = F.nll_loss

        if self.task_type_ == TASK_MULTI_LABEL_CLASSIFICATION:
            self.loss_func_ = F.binary_cross_entropy

        if self.task_type_ == TASK_REGRESSION:
            def mse_loss(input, target, weight=None):
                return F.mse_loss(input, target)
            self.loss_func_ = mse_loss

    def batch_loss(self, batch):
        """Compute loss for current `batch`

        Parameters
        ----------
        batch : `dict`
            ['X'] (`numpy.ndarray`)
            ['y'] (`numpy.ndarray`)

        Returns
        -------
        batch_loss : `dict`
            ['loss'] (`torch.Tensor`) : Loss
        """

        # forward pass
        X = torch.tensor(batch['X'],
                         dtype=torch.float32,
                         device=self.device_)
        fX = self.model_(X)

        if self.task_type_ == TASK_MULTI_CLASS_CLASSIFICATION:
            fX = fX.view((-1, self.n_classes_))

            target = torch.tensor(
                batch['y'],
                dtype=torch.int64,
                device=self.device_).contiguous().view((-1, ))

        elif self.task_type_ in [TASK_MULTI_LABEL_CLASSIFICATION,
                                 TASK_REGRESSION]:

            target = torch.tensor(
                batch['y'],
                dtype=torch.float32,
                device=self.device_)

        weight = self.weight
        if weight is not None:
<<<<<<< HEAD
            weight = weight.to(device=device)

        return self.loss_func_(fX, target, weight=weight)
=======
            weight = weight.to(device=self.device_)

        return {'loss': self.loss_func_(fX, target, weight=weight)}
>>>>>>> c8bd4f26
<|MERGE_RESOLUTION|>--- conflicted
+++ resolved
@@ -537,12 +537,7 @@
 
         weight = self.weight
         if weight is not None:
-<<<<<<< HEAD
-            weight = weight.to(device=device)
-
-        return self.loss_func_(fX, target, weight=weight)
-=======
+
             weight = weight.to(device=self.device_)
 
-        return {'loss': self.loss_func_(fX, target, weight=weight)}
->>>>>>> c8bd4f26
+        return {'loss': self.loss_func_(fX, target, weight=weight)}