--- conflicted
+++ resolved
@@ -190,24 +190,19 @@
 
 from pyannote.audio.features import Precomputed
 from pyannote.audio.labeling.extraction import SequenceLabeling
-<<<<<<< HEAD
 from pyannote.audio.signal import Binarize
 from pyannote.audio.util import get_class_by_name, mkdir_p
-from .base import Application
-=======
 from pyannote.core.utils.helper import get_class_by_name
 from functools import partial
 import multiprocessing as mp
 from pyannote.audio.pipeline import SpeechActivityDetection \
                              as SpeechActivityDetectionPipeline
->>>>>>> 14d8bb9f
 
 def validate_helper_func(current_file, pipeline=None, metric=None):
     reference = current_file['annotation']
     uem = get_annotated(current_file)
     hypothesis = pipeline(current_file)
     return metric(reference, hypothesis, uem=uem)
-
 
 class SpeechActivityDetection(Application):
 
@@ -239,8 +234,8 @@
         protocol = get_protocol(protocol_name, progress=False,
                                 preprocessors=self.preprocessors_)
         files = getattr(protocol, subset)()
+
         self.pool_ = mp.Pool(mp.cpu_count())
-        self.best_params = {}
 
         if isinstance(self.feature_extraction_, Precomputed):
             return list(files)
@@ -290,25 +285,12 @@
         res = scipy.optimize.minimize_scalar(
             fun, bounds=(0., 1.), method='bounded', options={'maxiter': 10})
 
-<<<<<<< HEAD
-        iteration_best_error = res.fun
-        iteration_best_threshold = res.x
-
-        if not 'error' in self.best_params or self.best_params['error'] > iteration_best_error:
-            self.best_params = {
-
-                'error': iteration_best_error,
-                'params': {'epoch': epoch,
-                           'sad_onset': float(iteration_best_threshold),
-                           'sad_offset': float(iteration_best_threshold)}}
-
-            self.dump_params(protocol_name, subset, self.best_params['params'])
-
-        return {
-            'speech_activity_detection/error': {'minimize': True,
-                                                'value': iteration_best_error},
-            'speech_activity_detection/threshold': {'minimize': 'NA',
-                                                    'value': iteration_best_threshold}}
+        threshold = res.x
+        return {'metric': 'detection_error_rate',
+                'minimize': True,
+                'value': res.fun,
+                'pipeline': pipeline.with_params({'onset': threshold,
+                                                        'offset': threshold})}
 
     def test(self, params, protocol_name, output_dir=None):
 
@@ -382,14 +364,6 @@
         _ = self.pool_.map(validate, test_files)
 
         return abs(metric)
-=======
-        threshold = res.x
-        return {'metric': 'detection_error_rate',
-                'minimize': True,
-                'value': res.fun,
-                'pipeline': pipeline.with_params({'onset': threshold,
-                                                        'offset': threshold})}
->>>>>>> 14d8bb9f
 
     def apply(self, protocol_name, output_dir, step=None, subset=None):
 
