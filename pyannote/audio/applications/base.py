--- conflicted
+++ resolved
@@ -201,12 +201,8 @@
         weights_pt = self.WEIGHTS_PT.format(
             train_dir=train_dir, epoch=epoch)
         # if GPU is not available, load using CPU
-<<<<<<< HEAD
-        self.model_.load_state_dict(torch.load(weights_pt, map_location=lambda storage, loc: storage))
-=======
         self.model_.load_state_dict(
             torch.load(weights_pt, map_location=lambda storage, loc: storage))
->>>>>>> 11a9693e
         return self.model_
 
     def get_number_of_epochs(self, train_dir=None, return_first=False):
