--- conflicted
+++ resolved
@@ -30,12 +30,8 @@
 Feature extraction
 
 Usage:
-<<<<<<< HEAD
   pyannote-speech-feature [--robust --parallel --database=<db.yml>] <experiment_dir> <database.task.protocol>
-=======
-  pyannote-speech-feature [--robust --database=<db.yml>] <experiment_dir> <database.task.protocol>
   pyannote-speech-feature check [--database=<db.yml>] <experiment_dir> <database.task.protocol>
->>>>>>> 75af4b5e
   pyannote-speech-feature -h | --help
   pyannote-speech-feature --version
 
@@ -290,15 +286,10 @@
     protocol_name = arguments['<database.task.protocol>']
     experiment_dir = arguments['<experiment_dir>']
 
-<<<<<<< HEAD
-    robust = arguments['--robust']
-    parallel = arguments['--parallel']
-    extract(protocol_name, file_finder, experiment_dir,
-            robust=robust, parallel=parallel)
-=======
     if arguments['check']:
         check(protocol_name, file_finder, experiment_dir)
     else:
         robust = arguments['--robust']
-        extract(protocol_name, file_finder, experiment_dir, robust=robust)
->>>>>>> 75af4b5e
+        parallel = arguments['--parallel']
+        extract(protocol_name, file_finder, experiment_dir, 
+                robust=robust, parallel=parallel)