--- conflicted
+++ resolved
@@ -2,27 +2,18 @@
 Changelog
 #########
 
-<<<<<<< HEAD
 Version 2.2.x
 ~~~~~~~~~~~~~
 
   - feat(pipeline): (BREAKING) send pipeline to device with Pipeline.to(device)
-
-Version 2.1.1 (2022-10-27)
-~~~~~~~~~~~~~~~~~~~~~~~~~~
-=======
-Version 2.2 (xxxx-xx-xx)
-~~~~~~~~~~~~~~~~~~~~~~~~
-
   - feat(pipeline): add progress hook to pipelines
   - fix(pipeline): fix support for IOBase audio
   - fix(pipeline): fix corner case with no speaker
   - setup: add support for soundfile >= 0.11
   - setup: add support for torchmetrics >= 0.11
 
-Version 2.1 (2022-11-xx)
-~~~~~~~~~~~~~~~~~~~~~~~~
->>>>>>> 01405fd8
+Version 2.1.1 (2022-10-27)
+~~~~~~~~~~~~~~~~~~~~~~~~~~
 
   - BREAKING(pipeline): rewrite speaker diarization pipeline
   - feat(pipeline): add option to optimize for DER variant
