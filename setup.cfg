--- conflicted
+++ resolved
@@ -63,11 +63,8 @@
 
 prodigy_recipes =
     pyannote.audio = pyannote.audio.interactive.pipeline.recipe:pipeline
-<<<<<<< HEAD
-#    pyannote.review = pyannote.audio.interactive.review.recipe:review
-#    pyannote.diff = pyannote.audio.interactive.diff.recipe:diff
-=======
->>>>>>> 538b0047
+    pyannote.review = pyannote.audio.interactive.review.recipe:review
+    pyannote.diff = pyannote.audio.interactive.diff.recipe:diff
 
 [test]
 # py.test options when running `python setup.py test`
