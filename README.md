# pyannote-audio

Neural building blocks for speaker diarization: 
* speech activity detection
* speaker change detection
* speaker embedding
* speaker diarization pipeline

## Installation

```bash
# create a conda environment with Python 3.6 or later
$ conda create --name pyannote python=3.6
$ source activate pyannote

# install from source in the "develop" branch
$ git clone https://github.com/pyannote/pyannote-audio.git
$ cd pyannote-audio
$ git checkout develop
$ pip install .
```

## Citation

If you use `pyannote.audio` please use the following citations.

  - Speech  activity and speaker change detection
    ```bibtex
    @inproceedings{Yin2017,
      Author = {Ruiqing Yin and Herv\'e Bredin and Claude Barras},
      Title = {{Speaker Change Detection in Broadcast TV using Bidirectional Long Short-Term Memory Networks}},
      Booktitle = {{18th Annual Conference of the International Speech Communication Association, Interspeech 2017}},
      Year = {2017},
      Month = {August},
      Address = {Stockholm, Sweden},
      Url = {https://github.com/yinruiqing/change_detection}
    }
    ```
  - Speaker embedding
    ```bibtex
    @inproceedings{Bredin2017,
        author = {Herv\'{e} Bredin},
        title = {{TristouNet: Triplet Loss for Speaker Turn Embedding}},
        booktitle = {42nd IEEE International Conference on Acoustics, Speech and Signal Processing, ICASSP 2017},
        year = {2017},
        url = {http://arxiv.org/abs/1609.04301},
    }
    ```
  - Speaker diarization pipeline
    ```bibtex
    @inproceedings{Yin2018,
      Author = {Ruiqing Yin and Herv\'e Bredin and Claude Barras},
      Title = {{Neural Speech Turn Segmentation and Affinity Propagation for Speaker Diarization}},
      Booktitle = {{19th Annual Conference of the International Speech Communication Association, Interspeech 2018}},
      Year = {2018},
      Month = {September},
      Address = {Hyderabad, India},
    }
    ```

## Tutorials

:warning: These tutorials assumes that you installed the [`develop` branch](https://github.com/pyannote/pyannote-audio/issues/145) of `pyannote.audio`.  
:warning: They are most likely [broken](https://github.com/pyannote/pyannote-audio/issues/151) in `pyannote.audio 1.x`.

  * [Feature extraction](tutorials/feature_extraction)
  * Models
    * [Training LSTM-based speech activity detection](tutorials/models/speech_activity_detection)
    * [Training LSTM-based speaker change detection](tutorials/models/speaker_change_detection)
    * [Training LSTM-based speaker embedding](tutorials/models/speaker_embedding)
<<<<<<< HEAD
    * [Training LSTM-based overlapped speech detection](tutorials/models/overlap_detection)
    * [Using pre-trained models](tutorials/models/pretrained)
=======
>>>>>>> 9a0bfa42

  * Pipelines
    * [Tuning speech activity detection pipeline](tutorials/pipelines/speech_activity_detection)
    * [Tuning speaker diarization pipeline](tutorials/pipelines/speaker_diarization)
  
  * In-house datasets 
    * [Applying pre-trained models on your own data](tutorials/own_data/pretrained)
    * [Training models on your own data](tutorials/own_data/train)

  
## Documentation

Part of the API is described in [this](tutorials/models/pretrained) tutorial.  
Other than that, there is still a lot to do (contribute?) documentation-wise...<|MERGE_RESOLUTION|>--- conflicted
+++ resolved
@@ -3,6 +3,7 @@
 Neural building blocks for speaker diarization: 
 * speech activity detection
 * speaker change detection
+* overlapped speech detection
 * speaker embedding
 * speaker diarization pipeline
 
@@ -67,12 +68,8 @@
   * Models
     * [Training LSTM-based speech activity detection](tutorials/models/speech_activity_detection)
     * [Training LSTM-based speaker change detection](tutorials/models/speaker_change_detection)
+    * [Training LSTM-based overlapped speech detection](tutorials/models/overlap_detection)
     * [Training LSTM-based speaker embedding](tutorials/models/speaker_embedding)
-<<<<<<< HEAD
-    * [Training LSTM-based overlapped speech detection](tutorials/models/overlap_detection)
-    * [Using pre-trained models](tutorials/models/pretrained)
-=======
->>>>>>> 9a0bfa42
 
   * Pipelines
     * [Tuning speech activity detection pipeline](tutorials/pipelines/speech_activity_detection)
